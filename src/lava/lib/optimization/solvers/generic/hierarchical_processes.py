# Copyright (C) 2022 Intel Corporation
# SPDX-License-Identifier: BSD-3-Clause
# See: https://spdx.org/licenses/
import typing as ty
from lava.lib.optimization.problems.problems import OptimizationProblem
from numpy import typing as npty

import numpy as np
from lava.magma.core.process.ports.ports import InPort, OutPort
from lava.magma.core.process.process import AbstractProcess, LogConfig
from lava.magma.core.process.variable import Var
from numpy import typing as npt


class ContinuousVariablesProcess(AbstractProcess):
    """Process which implementation holds the evolution of continuous
    variables on the solver of an optimization problem."""

    def __init__(
        self,
        shape: ty.Tuple[int, ...],
        problem: OptimizationProblem,
        backend,
        hyperparameters: ty.Dict[str, ty.Union[int, npt.ArrayLike]] = None,
        name: ty.Optional[str] = None,
        log_config: ty.Optional[LogConfig] = None,
    ) -> None:
        super().__init__(
            shape=shape,
            name=name,
            problem=problem,
            log_config=log_config,
        )

        self.num_variables = np.prod(shape)
        self.backend = backend
        self.hyperparameters = hyperparameters
        self.problem = problem
        self.a_in = InPort(shape=shape)
        self.s_out = OutPort(shape=shape)
        self.variable_assignment = Var(shape=shape)
        self.cost = OutPort(shape=shape)


class DiscreteVariablesProcess(AbstractProcess):
    r"""Process which implementation holds the evolution of discrete variables
    on the solver of an optimization problem.

    Attributes
    ----------
    a_in: InPort
        The addition of all inputs (per dynamical system) at this timestep
        will be received by this port.
    s_out: OutPort
        The payload to be exchanged between the underlying dynamical systems
        when these fire.
    local_cost: OutPort
        The cost components per dynamical system underlying these
        variables, i.e., c_i = sum_j{Q_{ij} \cdot x_i}  will be sent through
        this port. The cost integrator will then complete the cost computation
        by adding all contributions, i.e., x^T \cdot Q \cdot x = sum_i{c_i}.
    variable_assignment: Var
        Holds the current value assigned to the variables by
        the solver network.
    """

    def __init__(
        self,
        shape: ty.Tuple[int, ...],
        cost_diagonal: npt.ArrayLike = None,
        hyperparameters: ty.Dict[str, ty.Union[int, npt.ArrayLike]] = None,
        name: ty.Optional[str] = None,
        log_config: ty.Optional[LogConfig] = None,
    ) -> None:
        """
        Parameters
        ----------
        shape: tuple
            A tuple of the form (number of variables, domain size).
        cost_diagonal: npt.ArrayLike
            The diagonal of the coefficient of the quadratic term on the cost
            function.
        hyperparameters: dict, optional
        name: str, optional
            Name of the Process. Default is 'Process_ID', where ID is an integer
            value that is determined automatically.
        log_config: LogConfig, optional
            Configuration options for logging.z"""
        super().__init__(
            shape=shape,
            cost_diagonal=cost_diagonal,
            name=name,
            log_config=log_config,
        )
        self.num_variables = np.prod(shape)
        self.hyperparameters = hyperparameters
        self.a_in = InPort(shape=shape)
        self.s_out = OutPort(shape=shape)
        self.variable_assignment = Var(shape=shape)
        self.cost_diagonal = cost_diagonal
        self.local_cost = OutPort(shape=shape)


class CostConvergenceChecker(AbstractProcess):
    """Process that continuously monitors cost convergence.

    Attributes
    ----------
    cost_components: InPort
        Additive contributions to the total cost.
    cost_out_last_bytes: OutPort
        Notifies the next process about the detection of a better cost.
        Messages the last 3 byte of the new best cost.
        Total cost = cost_out_first_byte << 24 + cost_out_last_bytes.
    cost_out_first_byte: OutPort
        Notifies the next process about the detection of a better cost.
        Messages the first byte of the new best cost.
    cost_min_last_bytes
        Current minimum cost, i.e., the lowest reported cost so far.
        Saves the last 3 bytes.
        cost_min = cost_min_first_byte << 24 + cost_min_last_bytes
    cost_min_first_byte
        Current minimum cost, i.e., the lowest reported cost so far.
        Saves the first byte.
    """

    def __init__(
        self,
        shape: ty.Tuple[int, ...],
        name: ty.Optional[str] = None,
        log_config: ty.Optional[LogConfig] = None,
    ) -> None:
        """
        Constructor for CostConvergenceChecker class.

        Parameters
        ----------
        shape: tuple
            The expected shape of the input cost components.
        name: str, optional
            Name of the Process. Default is 'Process_ID', where ID is an
            integer value that is determined automatically.
        log_config: LogConfig, optional
            Configuration options for logging.
        """
        super().__init__(shape=shape, name=name, log_config=log_config)
        self.shape = shape
        self.cost_min_first_byte = Var(shape=(1,))
        self.cost_min_last_bytes = Var(shape=(1,))
        self.cost_first_byte = Var(shape=(1,))
        self.cost_last_bytes = Var(shape=(1,))
        self.cost_components = InPort(shape=shape)
        self.cost_out_last_bytes = OutPort(shape=(1,))
        self.cost_out_first_byte = OutPort(shape=(1,))


class SatConvergenceChecker(AbstractProcess):
    """Process that continuously monitors satisfiability convergence."""

    def __init__(self, **kwargs):
        super().__init__(**kwargs)
        self.satisfaction = None
        raise NotImplementedError


class AugmentedTermsProcess(AbstractProcess):
    """Process implementing cost coefficients as synapses."""

    def __init__(self, **kwargs):
        super().__init__(**kwargs)
        raise NotImplementedError


class ContinuousConstraintsProcess(AbstractProcess):
    """Process implementing continuous constraints via neurons and synapses."""

    def __init__(
        self,
        shape_in: ty.Tuple[int, ...],
        shape_out: ty.Tuple[int, ...],
        problem: OptimizationProblem,
        backend,
        hyperparameters: ty.Dict[str, ty.Union[int, npt.ArrayLike]] = None,
        name: ty.Optional[str] = None,
        log_config: ty.Optional[LogConfig] = None,
    ) -> None:
        super().__init__(
            shape_in=shape_in,
            shape_out=shape_out,
            problem=problem,
            name=name,
            log_config=log_config,
        )

        self.num_constraints = np.prod(problem.constraint_biases_eq.shape)
        self.problem = problem
        self.backend = backend
        self.hyperparameters = hyperparameters
        self.a_in = InPort(shape=shape_in)
        self.s_out = OutPort(shape=shape_out)
        self.constraint_assignment = Var(
            shape=problem.constraint_biases_eq.shape
        )


class DiscreteConstraintsProcess(AbstractProcess):
    """Process implementing discrete constraints via synapses."""

    def __init__(self, **kwargs):
        super().__init__(**kwargs)
        raise NotImplementedError


class MixedConstraintsProcess(AbstractProcess):
    """Process implementing continuous constraints via neurons and synapses."""

    def __init__(self, **kwargs):
        super().__init__(**kwargs)
        raise NotImplementedError


class StochasticIntegrateAndFire(AbstractProcess):
    r"""Event-driven stochastic discrete dynamical system with two outputs.

    The main output is intended as input to other dynamical systems on
    the network, whilst the second output is to transfer local information to be
    integrated by an auxiliary dynamical system or circuit.

    Attributes
    ----------
    added_input: InPort
        The addition of all inputs (per dynamical system) at this
        timestep will be received by this port.
    replace_assignment: InPort
        Todo: deprecate
    messages: OutPort
        The payload to be sent to other dynamical systems when firing.
    local_cost: OutPort
        the cost component corresponding to this dynamical system, i.e.,
        c_i = sum_j{Q_{ij} \cdot x_i}  will be sent through this port. The cost
        integrator will then complete the cost computation  by adding all
        contributions, i.e., x^T \cdot Q \cdot x = sum_i{c_i}.

    """

    def __init__(
        self,
        *,
        step_size: npt.ArrayLike,
        shape: ty.Tuple[int, ...] = (1,),
        init_state: npt.ArrayLike = 0,
        noise_amplitude: npt.ArrayLike = 1,
        noise_precision: npt.ArrayLike = 8,
        sustained_on_tau: npt.ArrayLike = -3,
        threshold: npt.ArrayLike = 10,
        cost_diagonal: npt.ArrayLike = 0,
        name: ty.Optional[str] = None,
        log_config: ty.Optional[LogConfig] = None,
        init_value: npt.ArrayLike = 0,
    ) -> None:
        """
        Parameters
        ----------
        shape: tuple
            The shape of the set of dynamical systems to be created.
        init_state: npt.ArrayLike, optional
            The starting value of the state variable.
        step_size: npt.ArrayLike, optional
            a value to be added to the state variable at each timestep.
        noise_amplitude: npt.ArrayLike, optional
            The width/range for the stochastic perturbation to the state
            variable. A random number within this range will be added to the
            state variable at each timestep.
        steps_to_fire: npt.ArrayLike, optional
            After how many timesteps would the dynamical system fire and reset
            without stochastic perturbation. Note that if noise_amplitude > 0,
            the system will stochastically deviate from this value.
        cost_diagonal: npt.ArrayLike, optional
            The linear coefficients on the cost function of the optimization
            problem where this system will be used.
        name: str, optional
            Name of the Process. Default is 'Process_ID', where ID is an
            integer value that is determined automatically.
        log_config: LogConfig, optional
            Configuration options for logging.
        init_value: int, optional
        """
        super().__init__(
            shape=shape,
            init_state=init_state,
            step_size=step_size,
            noise_amplitude=noise_amplitude,
            noise_precision=noise_precision,
            sustained_on_tau=sustained_on_tau,
            threshold=threshold,
            cost_diagonal=cost_diagonal,
            name=name,
            log_config=log_config,
            init_value=init_value,
        )
        self.added_input = InPort(shape=shape)
        self.messages = OutPort(shape=shape)
        self.local_cost = OutPort(shape=shape)

        self.integration = Var(shape=shape, init=0)
        self.step_size = Var(shape=shape, init=step_size)
        self.state = Var(shape=shape, init=init_state)
        self.noise_amplitude = Var(shape=shape, init=noise_amplitude)
        self.noise_precision = Var(shape=shape, init=noise_precision)
        self.sustained_on_tau = Var(shape=(1,), init=sustained_on_tau)
        self.threshold = Var(shape=shape, init=threshold)
        self.prev_assignment = Var(shape=shape, init=False)
        self.cost_diagonal = Var(shape=shape, init=cost_diagonal)
        self.assignment = Var(shape=shape, init=False)
        self.min_cost = Var(shape=shape, init=False)


class NEBMAbstract(AbstractProcess):
    r"""Event-driven stochastic discrete dynamical system with two outputs.

    The main output is intended as input to other dynamical systems on
    the network, whilst the second output is to transfer local information to be
    integrated by an auxiliary dynamical system or circuit.

    Attributes
    ----------
    added_input: InPort
        The addition of all inputs (per dynamical system) at this
        timestep will be received by this port.
    replace_assignment: InPort
        Todo: deprecate
    messages: OutPort
        The payload to be sent to other dynamical systems when firing.
    local_cost: OutPort
        the cost component corresponding to this dynamical system, i.e.,
        c_i = sum_j{Q_{ij} \cdot x_i}  will be sent through this port. The cost
        integrator will then complete the cost computation  by adding all
        contributions, i.e., x^T \cdot Q \cdot x = sum_i{c_i}.

    """

    def __init__(
        self,
        *,
        temperature: npt.ArrayLike,
        refract: ty.Optional[ty.Union[int, npty.NDArray]],
        shape: ty.Tuple[int, ...] = (1,),
        init_state: npt.ArrayLike = 0,
        input_duration: npt.ArrayLike = 6,
        min_state: npt.ArrayLike = 1000,
        min_integration: npt.ArrayLike = -1000,
        cost_diagonal: npt.ArrayLike = 0,
        name: ty.Optional[str] = None,
        log_config: ty.Optional[LogConfig] = None,
        init_value: npt.ArrayLike = 0,
    ) -> None:
        """

        Parameters
        ----------
        shape: tuple
            The shape of the set of dynamical systems to be created.
        init_state: npt.ArrayLike, optional
            The starting value of the state variable.
        temperature: npt.ArrayLike, optional
            the temperature of the systems, defining the level of noise.
        input_duration: npt.ArrayLike, optional
            Number of timesteps by which each input should be preserved.
        min_state: npt.ArrayLike, optional
            The minimum value for the state variable. The state variable will be
            truncated at this value if updating results in a lower value.
        min_integration: npt.ArrayLike, optional
            The minimum value for the total input (addition of all valid inputs
            at a given timestep). The total input value will be truncated at
            this value if adding current and preserved inputs results in a lower
            value.
        refractory_period: npt.ArrayLike, optional
            Number of timesteps to wait after firing and reset before resuming
            updating.
        cost_diagonal: npt.ArrayLike, optional
            The linear coefficients on the cost function of the optimization
            problem where this system will be used.
        name: str, optional
            Name of the Process. Default is 'Process_ID', where ID is an
            integer value that is determined automatically.
        log_config: LogConfig, optional
            Configuration options for logging.
        init_value: int, optional
        """
        super().__init__(
            shape=shape,
            init_state=init_state,
            temperature=temperature,
            refract=refract,
            input_duration=input_duration,
            min_state=min_state,
            min_integration=min_integration,
            cost_diagonal=cost_diagonal,
            name=name,
            log_config=log_config,
            init_value=init_value,
        )
        self.added_input = InPort(shape=shape)
        self.messages = OutPort(shape=shape)
        self.local_cost = OutPort(shape=shape)

        self.integration = Var(shape=shape, init=0)
        self.temperature = Var(shape=shape, init=temperature)
        self.refract = Var(shape=shape, init=refract)
        self.state = Var(shape=shape, init=init_state)
        self.input_duration = Var(shape=shape, init=input_duration)
        self.min_state = Var(shape=shape, init=min_state)
        self.min_integration = Var(shape=shape, init=min_integration)
        self.firing = Var(shape=shape, init=init_value)
        self.prev_assignment = Var(shape=shape, init=False)
        self.cost_diagonal = Var(shape=shape, init=cost_diagonal)
        self.assignment = Var(shape=shape, init=False)
        self.min_cost = Var(shape=shape, init=False)


class NEBMSimulatedAnnealingAbstract(AbstractProcess):
    r"""Event-driven stochastic discrete dynamical system with two outputs.

    The main output is intended as input to other dynamical systems on
    the network, whilst the second output is to transfer local information to be
    integrated by an auxiliary dynamical system or circuit.

    Attributes
    ----------
    added_input: InPort
        The addition of all inputs (per dynamical system) at this
        timestep will be received by this port.
    replace_assignment: InPort
        Todo: deprecate
    messages: OutPort
        The payload to be sent to other dynamical systems when firing.
    local_cost: OutPort
        the cost component corresponding to this dynamical system, i.e.,
        c_i = sum_j{Q_{ij} \cdot x_i}  will be sent through this port. The cost
        integrator will then complete the cost computation  by adding all
        contributions, i.e., x^T \cdot Q \cdot x = sum_i{c_i}.

    """

    def __init__(
<<<<<<< HEAD
        self,
        *,
        max_temperature: int = 10,
        min_temperature: int = 0,
        delta_temperature: int = 1,
        exp_temperature: int = None,
        steps_per_temperature: int = 100,
        refract_scaling: int = 14,
        refract: ty.Optional[ty.Union[int, npty.NDArray]],
        shape: ty.Tuple[int, ...] = (1,),
        init_state: npt.ArrayLike = 0,
        min_integration: npt.ArrayLike = -1000,
        cost_diagonal: npt.ArrayLike = 0,
        name: ty.Optional[str] = None,
        log_config: ty.Optional[LogConfig] = None,
        init_value: npt.ArrayLike = 0,
        neuron_model: str,
=======
            self,
            *,
            max_temperature: int = 10,
            min_temperature: int = 0,
            delta_temperature: int = 1,
            exp_temperature: int = None,
            steps_per_temperature: int = 100,
            refract_scaling: int = 14,
            refract: ty.Optional[ty.Union[int, npty.NDArray]],
            shape: ty.Tuple[int, ...] = (1,),
            init_state: npt.ArrayLike = 0,
            min_integration: npt.ArrayLike = -1000,
            cost_diagonal: npt.ArrayLike = 0,
            name: ty.Optional[str] = None,
            log_config: ty.Optional[LogConfig] = None,
            init_value: npt.ArrayLike = 0,
            annealing_schedule: str = 'linear',
            neuron_model: str,
>>>>>>> a8e78a5c
    ) -> None:
        """

        Parameters
        ----------
        shape: tuple
            The shape of the set of dynamical systems to be created.
        init_state: npt.ArrayLike, optional
            The starting value of the state variable.
        temperature: npt.ArrayLike, optional
            the temperature of the systems, defining the level of noise.
        min_integration: npt.ArrayLike, optional
            The minimum value for the total input (addition of all valid inputs
            at a given timestep). The total input value will be truncated at
            this value if adding current and preserved inputs results in a lower
            value.
        refractory_period: npt.ArrayLike, optional
            Number of timesteps to wait after firing and reset before resuming
            updating.
        cost_diagonal: npt.ArrayLike, optional
            The linear coefficients on the cost function of the optimization
            problem where this system will be used.
        name: str, optional
            Name of the Process. Default is 'Process_ID', where ID is an
            integer value that is determined automatically.
        log_config: LogConfig, optional
            Configuration options for logging.
        init_value: int, optional
        """
        super().__init__(
            shape=shape,
            init_state=init_state,
            max_temperature=max_temperature,
            min_temperature=min_temperature,
            delta_temperature=delta_temperature,
            exp_temperature=exp_temperature,
            steps_per_temperature=steps_per_temperature,
            refract_scaling=refract_scaling,
            refract=refract,
            min_integration=min_integration,
            cost_diagonal=cost_diagonal,
            name=name,
            log_config=log_config,
            init_value=init_value,
            neuron_model=neuron_model,
            annealing_schedule=annealing_schedule,
        )
        self.added_input = InPort(shape=shape)
        self.messages = OutPort(shape=shape)
        self.local_cost = OutPort(shape=shape)

        self.integration = Var(shape=shape, init=0)
        self.max_temperature = Var(shape=shape, init=max_temperature)
        self.min_temperature = Var(shape=shape, init=min_temperature)
        self.delta_temperature = Var(shape=shape, init=delta_temperature)
        self.exp_temperature = Var(shape=shape, init=exp_temperature)
        self.steps_per_temperature = Var(
            shape=shape, init=steps_per_temperature
        )
        self.refract = Var(shape=shape, init=refract)
        self.state = Var(shape=shape, init=init_state)
        self.min_integration = Var(shape=shape, init=min_integration)
        self.firing = Var(shape=shape, init=init_value)
        self.prev_assignment = Var(shape=shape, init=False)
        self.cost_diagonal = Var(shape=shape, init=cost_diagonal)
        self.assignment = Var(shape=shape, init=False)
        self.min_cost = Var(shape=shape, init=False)
<|MERGE_RESOLUTION|>--- conflicted
+++ resolved
@@ -1,550 +1,530 @@
-# Copyright (C) 2022 Intel Corporation
-# SPDX-License-Identifier: BSD-3-Clause
-# See: https://spdx.org/licenses/
-import typing as ty
-from lava.lib.optimization.problems.problems import OptimizationProblem
-from numpy import typing as npty
-
-import numpy as np
-from lava.magma.core.process.ports.ports import InPort, OutPort
-from lava.magma.core.process.process import AbstractProcess, LogConfig
-from lava.magma.core.process.variable import Var
-from numpy import typing as npt
-
-
-class ContinuousVariablesProcess(AbstractProcess):
-    """Process which implementation holds the evolution of continuous
-    variables on the solver of an optimization problem."""
-
-    def __init__(
-        self,
-        shape: ty.Tuple[int, ...],
-        problem: OptimizationProblem,
-        backend,
-        hyperparameters: ty.Dict[str, ty.Union[int, npt.ArrayLike]] = None,
-        name: ty.Optional[str] = None,
-        log_config: ty.Optional[LogConfig] = None,
-    ) -> None:
-        super().__init__(
-            shape=shape,
-            name=name,
-            problem=problem,
-            log_config=log_config,
-        )
-
-        self.num_variables = np.prod(shape)
-        self.backend = backend
-        self.hyperparameters = hyperparameters
-        self.problem = problem
-        self.a_in = InPort(shape=shape)
-        self.s_out = OutPort(shape=shape)
-        self.variable_assignment = Var(shape=shape)
-        self.cost = OutPort(shape=shape)
-
-
-class DiscreteVariablesProcess(AbstractProcess):
-    r"""Process which implementation holds the evolution of discrete variables
-    on the solver of an optimization problem.
-
-    Attributes
-    ----------
-    a_in: InPort
-        The addition of all inputs (per dynamical system) at this timestep
-        will be received by this port.
-    s_out: OutPort
-        The payload to be exchanged between the underlying dynamical systems
-        when these fire.
-    local_cost: OutPort
-        The cost components per dynamical system underlying these
-        variables, i.e., c_i = sum_j{Q_{ij} \cdot x_i}  will be sent through
-        this port. The cost integrator will then complete the cost computation
-        by adding all contributions, i.e., x^T \cdot Q \cdot x = sum_i{c_i}.
-    variable_assignment: Var
-        Holds the current value assigned to the variables by
-        the solver network.
-    """
-
-    def __init__(
-        self,
-        shape: ty.Tuple[int, ...],
-        cost_diagonal: npt.ArrayLike = None,
-        hyperparameters: ty.Dict[str, ty.Union[int, npt.ArrayLike]] = None,
-        name: ty.Optional[str] = None,
-        log_config: ty.Optional[LogConfig] = None,
-    ) -> None:
-        """
-        Parameters
-        ----------
-        shape: tuple
-            A tuple of the form (number of variables, domain size).
-        cost_diagonal: npt.ArrayLike
-            The diagonal of the coefficient of the quadratic term on the cost
-            function.
-        hyperparameters: dict, optional
-        name: str, optional
-            Name of the Process. Default is 'Process_ID', where ID is an integer
-            value that is determined automatically.
-        log_config: LogConfig, optional
-            Configuration options for logging.z"""
-        super().__init__(
-            shape=shape,
-            cost_diagonal=cost_diagonal,
-            name=name,
-            log_config=log_config,
-        )
-        self.num_variables = np.prod(shape)
-        self.hyperparameters = hyperparameters
-        self.a_in = InPort(shape=shape)
-        self.s_out = OutPort(shape=shape)
-        self.variable_assignment = Var(shape=shape)
-        self.cost_diagonal = cost_diagonal
-        self.local_cost = OutPort(shape=shape)
-
-
-class CostConvergenceChecker(AbstractProcess):
-    """Process that continuously monitors cost convergence.
-
-    Attributes
-    ----------
-    cost_components: InPort
-        Additive contributions to the total cost.
-    cost_out_last_bytes: OutPort
-        Notifies the next process about the detection of a better cost.
-        Messages the last 3 byte of the new best cost.
-        Total cost = cost_out_first_byte << 24 + cost_out_last_bytes.
-    cost_out_first_byte: OutPort
-        Notifies the next process about the detection of a better cost.
-        Messages the first byte of the new best cost.
-    cost_min_last_bytes
-        Current minimum cost, i.e., the lowest reported cost so far.
-        Saves the last 3 bytes.
-        cost_min = cost_min_first_byte << 24 + cost_min_last_bytes
-    cost_min_first_byte
-        Current minimum cost, i.e., the lowest reported cost so far.
-        Saves the first byte.
-    """
-
-    def __init__(
-        self,
-        shape: ty.Tuple[int, ...],
-        name: ty.Optional[str] = None,
-        log_config: ty.Optional[LogConfig] = None,
-    ) -> None:
-        """
-        Constructor for CostConvergenceChecker class.
-
-        Parameters
-        ----------
-        shape: tuple
-            The expected shape of the input cost components.
-        name: str, optional
-            Name of the Process. Default is 'Process_ID', where ID is an
-            integer value that is determined automatically.
-        log_config: LogConfig, optional
-            Configuration options for logging.
-        """
-        super().__init__(shape=shape, name=name, log_config=log_config)
-        self.shape = shape
-        self.cost_min_first_byte = Var(shape=(1,))
-        self.cost_min_last_bytes = Var(shape=(1,))
-        self.cost_first_byte = Var(shape=(1,))
-        self.cost_last_bytes = Var(shape=(1,))
-        self.cost_components = InPort(shape=shape)
-        self.cost_out_last_bytes = OutPort(shape=(1,))
-        self.cost_out_first_byte = OutPort(shape=(1,))
-
-
-class SatConvergenceChecker(AbstractProcess):
-    """Process that continuously monitors satisfiability convergence."""
-
-    def __init__(self, **kwargs):
-        super().__init__(**kwargs)
-        self.satisfaction = None
-        raise NotImplementedError
-
-
-class AugmentedTermsProcess(AbstractProcess):
-    """Process implementing cost coefficients as synapses."""
-
-    def __init__(self, **kwargs):
-        super().__init__(**kwargs)
-        raise NotImplementedError
-
-
-class ContinuousConstraintsProcess(AbstractProcess):
-    """Process implementing continuous constraints via neurons and synapses."""
-
-    def __init__(
-        self,
-        shape_in: ty.Tuple[int, ...],
-        shape_out: ty.Tuple[int, ...],
-        problem: OptimizationProblem,
-        backend,
-        hyperparameters: ty.Dict[str, ty.Union[int, npt.ArrayLike]] = None,
-        name: ty.Optional[str] = None,
-        log_config: ty.Optional[LogConfig] = None,
-    ) -> None:
-        super().__init__(
-            shape_in=shape_in,
-            shape_out=shape_out,
-            problem=problem,
-            name=name,
-            log_config=log_config,
-        )
-
-        self.num_constraints = np.prod(problem.constraint_biases_eq.shape)
-        self.problem = problem
-        self.backend = backend
-        self.hyperparameters = hyperparameters
-        self.a_in = InPort(shape=shape_in)
-        self.s_out = OutPort(shape=shape_out)
-        self.constraint_assignment = Var(
-            shape=problem.constraint_biases_eq.shape
-        )
-
-
-class DiscreteConstraintsProcess(AbstractProcess):
-    """Process implementing discrete constraints via synapses."""
-
-    def __init__(self, **kwargs):
-        super().__init__(**kwargs)
-        raise NotImplementedError
-
-
-class MixedConstraintsProcess(AbstractProcess):
-    """Process implementing continuous constraints via neurons and synapses."""
-
-    def __init__(self, **kwargs):
-        super().__init__(**kwargs)
-        raise NotImplementedError
-
-
-class StochasticIntegrateAndFire(AbstractProcess):
-    r"""Event-driven stochastic discrete dynamical system with two outputs.
-
-    The main output is intended as input to other dynamical systems on
-    the network, whilst the second output is to transfer local information to be
-    integrated by an auxiliary dynamical system or circuit.
-
-    Attributes
-    ----------
-    added_input: InPort
-        The addition of all inputs (per dynamical system) at this
-        timestep will be received by this port.
-    replace_assignment: InPort
-        Todo: deprecate
-    messages: OutPort
-        The payload to be sent to other dynamical systems when firing.
-    local_cost: OutPort
-        the cost component corresponding to this dynamical system, i.e.,
-        c_i = sum_j{Q_{ij} \cdot x_i}  will be sent through this port. The cost
-        integrator will then complete the cost computation  by adding all
-        contributions, i.e., x^T \cdot Q \cdot x = sum_i{c_i}.
-
-    """
-
-    def __init__(
-        self,
-        *,
-        step_size: npt.ArrayLike,
-        shape: ty.Tuple[int, ...] = (1,),
-        init_state: npt.ArrayLike = 0,
-        noise_amplitude: npt.ArrayLike = 1,
-        noise_precision: npt.ArrayLike = 8,
-        sustained_on_tau: npt.ArrayLike = -3,
-        threshold: npt.ArrayLike = 10,
-        cost_diagonal: npt.ArrayLike = 0,
-        name: ty.Optional[str] = None,
-        log_config: ty.Optional[LogConfig] = None,
-        init_value: npt.ArrayLike = 0,
-    ) -> None:
-        """
-        Parameters
-        ----------
-        shape: tuple
-            The shape of the set of dynamical systems to be created.
-        init_state: npt.ArrayLike, optional
-            The starting value of the state variable.
-        step_size: npt.ArrayLike, optional
-            a value to be added to the state variable at each timestep.
-        noise_amplitude: npt.ArrayLike, optional
-            The width/range for the stochastic perturbation to the state
-            variable. A random number within this range will be added to the
-            state variable at each timestep.
-        steps_to_fire: npt.ArrayLike, optional
-            After how many timesteps would the dynamical system fire and reset
-            without stochastic perturbation. Note that if noise_amplitude > 0,
-            the system will stochastically deviate from this value.
-        cost_diagonal: npt.ArrayLike, optional
-            The linear coefficients on the cost function of the optimization
-            problem where this system will be used.
-        name: str, optional
-            Name of the Process. Default is 'Process_ID', where ID is an
-            integer value that is determined automatically.
-        log_config: LogConfig, optional
-            Configuration options for logging.
-        init_value: int, optional
-        """
-        super().__init__(
-            shape=shape,
-            init_state=init_state,
-            step_size=step_size,
-            noise_amplitude=noise_amplitude,
-            noise_precision=noise_precision,
-            sustained_on_tau=sustained_on_tau,
-            threshold=threshold,
-            cost_diagonal=cost_diagonal,
-            name=name,
-            log_config=log_config,
-            init_value=init_value,
-        )
-        self.added_input = InPort(shape=shape)
-        self.messages = OutPort(shape=shape)
-        self.local_cost = OutPort(shape=shape)
-
-        self.integration = Var(shape=shape, init=0)
-        self.step_size = Var(shape=shape, init=step_size)
-        self.state = Var(shape=shape, init=init_state)
-        self.noise_amplitude = Var(shape=shape, init=noise_amplitude)
-        self.noise_precision = Var(shape=shape, init=noise_precision)
-        self.sustained_on_tau = Var(shape=(1,), init=sustained_on_tau)
-        self.threshold = Var(shape=shape, init=threshold)
-        self.prev_assignment = Var(shape=shape, init=False)
-        self.cost_diagonal = Var(shape=shape, init=cost_diagonal)
-        self.assignment = Var(shape=shape, init=False)
-        self.min_cost = Var(shape=shape, init=False)
-
-
-class NEBMAbstract(AbstractProcess):
-    r"""Event-driven stochastic discrete dynamical system with two outputs.
-
-    The main output is intended as input to other dynamical systems on
-    the network, whilst the second output is to transfer local information to be
-    integrated by an auxiliary dynamical system or circuit.
-
-    Attributes
-    ----------
-    added_input: InPort
-        The addition of all inputs (per dynamical system) at this
-        timestep will be received by this port.
-    replace_assignment: InPort
-        Todo: deprecate
-    messages: OutPort
-        The payload to be sent to other dynamical systems when firing.
-    local_cost: OutPort
-        the cost component corresponding to this dynamical system, i.e.,
-        c_i = sum_j{Q_{ij} \cdot x_i}  will be sent through this port. The cost
-        integrator will then complete the cost computation  by adding all
-        contributions, i.e., x^T \cdot Q \cdot x = sum_i{c_i}.
-
-    """
-
-    def __init__(
-        self,
-        *,
-        temperature: npt.ArrayLike,
-        refract: ty.Optional[ty.Union[int, npty.NDArray]],
-        shape: ty.Tuple[int, ...] = (1,),
-        init_state: npt.ArrayLike = 0,
-        input_duration: npt.ArrayLike = 6,
-        min_state: npt.ArrayLike = 1000,
-        min_integration: npt.ArrayLike = -1000,
-        cost_diagonal: npt.ArrayLike = 0,
-        name: ty.Optional[str] = None,
-        log_config: ty.Optional[LogConfig] = None,
-        init_value: npt.ArrayLike = 0,
-    ) -> None:
-        """
-
-        Parameters
-        ----------
-        shape: tuple
-            The shape of the set of dynamical systems to be created.
-        init_state: npt.ArrayLike, optional
-            The starting value of the state variable.
-        temperature: npt.ArrayLike, optional
-            the temperature of the systems, defining the level of noise.
-        input_duration: npt.ArrayLike, optional
-            Number of timesteps by which each input should be preserved.
-        min_state: npt.ArrayLike, optional
-            The minimum value for the state variable. The state variable will be
-            truncated at this value if updating results in a lower value.
-        min_integration: npt.ArrayLike, optional
-            The minimum value for the total input (addition of all valid inputs
-            at a given timestep). The total input value will be truncated at
-            this value if adding current and preserved inputs results in a lower
-            value.
-        refractory_period: npt.ArrayLike, optional
-            Number of timesteps to wait after firing and reset before resuming
-            updating.
-        cost_diagonal: npt.ArrayLike, optional
-            The linear coefficients on the cost function of the optimization
-            problem where this system will be used.
-        name: str, optional
-            Name of the Process. Default is 'Process_ID', where ID is an
-            integer value that is determined automatically.
-        log_config: LogConfig, optional
-            Configuration options for logging.
-        init_value: int, optional
-        """
-        super().__init__(
-            shape=shape,
-            init_state=init_state,
-            temperature=temperature,
-            refract=refract,
-            input_duration=input_duration,
-            min_state=min_state,
-            min_integration=min_integration,
-            cost_diagonal=cost_diagonal,
-            name=name,
-            log_config=log_config,
-            init_value=init_value,
-        )
-        self.added_input = InPort(shape=shape)
-        self.messages = OutPort(shape=shape)
-        self.local_cost = OutPort(shape=shape)
-
-        self.integration = Var(shape=shape, init=0)
-        self.temperature = Var(shape=shape, init=temperature)
-        self.refract = Var(shape=shape, init=refract)
-        self.state = Var(shape=shape, init=init_state)
-        self.input_duration = Var(shape=shape, init=input_duration)
-        self.min_state = Var(shape=shape, init=min_state)
-        self.min_integration = Var(shape=shape, init=min_integration)
-        self.firing = Var(shape=shape, init=init_value)
-        self.prev_assignment = Var(shape=shape, init=False)
-        self.cost_diagonal = Var(shape=shape, init=cost_diagonal)
-        self.assignment = Var(shape=shape, init=False)
-        self.min_cost = Var(shape=shape, init=False)
-
-
-class NEBMSimulatedAnnealingAbstract(AbstractProcess):
-    r"""Event-driven stochastic discrete dynamical system with two outputs.
-
-    The main output is intended as input to other dynamical systems on
-    the network, whilst the second output is to transfer local information to be
-    integrated by an auxiliary dynamical system or circuit.
-
-    Attributes
-    ----------
-    added_input: InPort
-        The addition of all inputs (per dynamical system) at this
-        timestep will be received by this port.
-    replace_assignment: InPort
-        Todo: deprecate
-    messages: OutPort
-        The payload to be sent to other dynamical systems when firing.
-    local_cost: OutPort
-        the cost component corresponding to this dynamical system, i.e.,
-        c_i = sum_j{Q_{ij} \cdot x_i}  will be sent through this port. The cost
-        integrator will then complete the cost computation  by adding all
-        contributions, i.e., x^T \cdot Q \cdot x = sum_i{c_i}.
-
-    """
-
-    def __init__(
-<<<<<<< HEAD
-        self,
-        *,
-        max_temperature: int = 10,
-        min_temperature: int = 0,
-        delta_temperature: int = 1,
-        exp_temperature: int = None,
-        steps_per_temperature: int = 100,
-        refract_scaling: int = 14,
-        refract: ty.Optional[ty.Union[int, npty.NDArray]],
-        shape: ty.Tuple[int, ...] = (1,),
-        init_state: npt.ArrayLike = 0,
-        min_integration: npt.ArrayLike = -1000,
-        cost_diagonal: npt.ArrayLike = 0,
-        name: ty.Optional[str] = None,
-        log_config: ty.Optional[LogConfig] = None,
-        init_value: npt.ArrayLike = 0,
-        neuron_model: str,
-=======
-            self,
-            *,
-            max_temperature: int = 10,
-            min_temperature: int = 0,
-            delta_temperature: int = 1,
-            exp_temperature: int = None,
-            steps_per_temperature: int = 100,
-            refract_scaling: int = 14,
-            refract: ty.Optional[ty.Union[int, npty.NDArray]],
-            shape: ty.Tuple[int, ...] = (1,),
-            init_state: npt.ArrayLike = 0,
-            min_integration: npt.ArrayLike = -1000,
-            cost_diagonal: npt.ArrayLike = 0,
-            name: ty.Optional[str] = None,
-            log_config: ty.Optional[LogConfig] = None,
-            init_value: npt.ArrayLike = 0,
-            annealing_schedule: str = 'linear',
-            neuron_model: str,
->>>>>>> a8e78a5c
-    ) -> None:
-        """
-
-        Parameters
-        ----------
-        shape: tuple
-            The shape of the set of dynamical systems to be created.
-        init_state: npt.ArrayLike, optional
-            The starting value of the state variable.
-        temperature: npt.ArrayLike, optional
-            the temperature of the systems, defining the level of noise.
-        min_integration: npt.ArrayLike, optional
-            The minimum value for the total input (addition of all valid inputs
-            at a given timestep). The total input value will be truncated at
-            this value if adding current and preserved inputs results in a lower
-            value.
-        refractory_period: npt.ArrayLike, optional
-            Number of timesteps to wait after firing and reset before resuming
-            updating.
-        cost_diagonal: npt.ArrayLike, optional
-            The linear coefficients on the cost function of the optimization
-            problem where this system will be used.
-        name: str, optional
-            Name of the Process. Default is 'Process_ID', where ID is an
-            integer value that is determined automatically.
-        log_config: LogConfig, optional
-            Configuration options for logging.
-        init_value: int, optional
-        """
-        super().__init__(
-            shape=shape,
-            init_state=init_state,
-            max_temperature=max_temperature,
-            min_temperature=min_temperature,
-            delta_temperature=delta_temperature,
-            exp_temperature=exp_temperature,
-            steps_per_temperature=steps_per_temperature,
-            refract_scaling=refract_scaling,
-            refract=refract,
-            min_integration=min_integration,
-            cost_diagonal=cost_diagonal,
-            name=name,
-            log_config=log_config,
-            init_value=init_value,
-            neuron_model=neuron_model,
-            annealing_schedule=annealing_schedule,
-        )
-        self.added_input = InPort(shape=shape)
-        self.messages = OutPort(shape=shape)
-        self.local_cost = OutPort(shape=shape)
-
-        self.integration = Var(shape=shape, init=0)
-        self.max_temperature = Var(shape=shape, init=max_temperature)
-        self.min_temperature = Var(shape=shape, init=min_temperature)
-        self.delta_temperature = Var(shape=shape, init=delta_temperature)
-        self.exp_temperature = Var(shape=shape, init=exp_temperature)
-        self.steps_per_temperature = Var(
-            shape=shape, init=steps_per_temperature
-        )
-        self.refract = Var(shape=shape, init=refract)
-        self.state = Var(shape=shape, init=init_state)
-        self.min_integration = Var(shape=shape, init=min_integration)
-        self.firing = Var(shape=shape, init=init_value)
-        self.prev_assignment = Var(shape=shape, init=False)
-        self.cost_diagonal = Var(shape=shape, init=cost_diagonal)
-        self.assignment = Var(shape=shape, init=False)
-        self.min_cost = Var(shape=shape, init=False)
+# Copyright (C) 2022 Intel Corporation
+# SPDX-License-Identifier: BSD-3-Clause
+# See: https://spdx.org/licenses/
+import typing as ty
+from lava.lib.optimization.problems.problems import OptimizationProblem
+from numpy import typing as npty
+
+import numpy as np
+from lava.magma.core.process.ports.ports import InPort, OutPort
+from lava.magma.core.process.process import AbstractProcess, LogConfig
+from lava.magma.core.process.variable import Var
+from numpy import typing as npt
+
+
+class ContinuousVariablesProcess(AbstractProcess):
+    """Process which implementation holds the evolution of continuous
+    variables on the solver of an optimization problem."""
+
+    def __init__(
+        self,
+        shape: ty.Tuple[int, ...],
+        problem: OptimizationProblem,
+        backend,
+        hyperparameters: ty.Dict[str, ty.Union[int, npt.ArrayLike]] = None,
+        name: ty.Optional[str] = None,
+        log_config: ty.Optional[LogConfig] = None,
+    ) -> None:
+        super().__init__(
+            shape=shape,
+            name=name,
+            problem=problem,
+            log_config=log_config,
+        )
+
+        self.num_variables = np.prod(shape)
+        self.backend = backend
+        self.hyperparameters = hyperparameters
+        self.problem = problem
+        self.a_in = InPort(shape=shape)
+        self.s_out = OutPort(shape=shape)
+        self.variable_assignment = Var(shape=shape)
+        self.cost = OutPort(shape=shape)
+
+
+class DiscreteVariablesProcess(AbstractProcess):
+    r"""Process which implementation holds the evolution of discrete variables
+    on the solver of an optimization problem.
+
+    Attributes
+    ----------
+    a_in: InPort
+        The addition of all inputs (per dynamical system) at this timestep
+        will be received by this port.
+    s_out: OutPort
+        The payload to be exchanged between the underlying dynamical systems
+        when these fire.
+    local_cost: OutPort
+        The cost components per dynamical system underlying these
+        variables, i.e., c_i = sum_j{Q_{ij} \cdot x_i}  will be sent through
+        this port. The cost integrator will then complete the cost computation
+        by adding all contributions, i.e., x^T \cdot Q \cdot x = sum_i{c_i}.
+    variable_assignment: Var
+        Holds the current value assigned to the variables by
+        the solver network.
+    """
+
+    def __init__(
+        self,
+        shape: ty.Tuple[int, ...],
+        cost_diagonal: npt.ArrayLike = None,
+        hyperparameters: ty.Dict[str, ty.Union[int, npt.ArrayLike]] = None,
+        name: ty.Optional[str] = None,
+        log_config: ty.Optional[LogConfig] = None,
+    ) -> None:
+        """
+        Parameters
+        ----------
+        shape: tuple
+            A tuple of the form (number of variables, domain size).
+        cost_diagonal: npt.ArrayLike
+            The diagonal of the coefficient of the quadratic term on the cost
+            function.
+        hyperparameters: dict, optional
+        name: str, optional
+            Name of the Process. Default is 'Process_ID', where ID is an integer
+            value that is determined automatically.
+        log_config: LogConfig, optional
+            Configuration options for logging.z"""
+        super().__init__(
+            shape=shape,
+            cost_diagonal=cost_diagonal,
+            name=name,
+            log_config=log_config,
+        )
+        self.num_variables = np.prod(shape)
+        self.hyperparameters = hyperparameters
+        self.a_in = InPort(shape=shape)
+        self.s_out = OutPort(shape=shape)
+        self.variable_assignment = Var(shape=shape)
+        self.cost_diagonal = cost_diagonal
+        self.local_cost = OutPort(shape=shape)
+
+
+class CostConvergenceChecker(AbstractProcess):
+    """Process that continuously monitors cost convergence.
+
+    Attributes
+    ----------
+    cost_components: InPort
+        Additive contributions to the total cost.
+    cost_out_last_bytes: OutPort
+        Notifies the next process about the detection of a better cost.
+        Messages the last 3 byte of the new best cost.
+        Total cost = cost_out_first_byte << 24 + cost_out_last_bytes.
+    cost_out_first_byte: OutPort
+        Notifies the next process about the detection of a better cost.
+        Messages the first byte of the new best cost.
+    cost_min_last_bytes
+        Current minimum cost, i.e., the lowest reported cost so far.
+        Saves the last 3 bytes.
+        cost_min = cost_min_first_byte << 24 + cost_min_last_bytes
+    cost_min_first_byte
+        Current minimum cost, i.e., the lowest reported cost so far.
+        Saves the first byte.
+    """
+
+    def __init__(
+        self,
+        shape: ty.Tuple[int, ...],
+        name: ty.Optional[str] = None,
+        log_config: ty.Optional[LogConfig] = None,
+    ) -> None:
+        """
+        Constructor for CostConvergenceChecker class.
+
+        Parameters
+        ----------
+        shape: tuple
+            The expected shape of the input cost components.
+        name: str, optional
+            Name of the Process. Default is 'Process_ID', where ID is an
+            integer value that is determined automatically.
+        log_config: LogConfig, optional
+            Configuration options for logging.
+        """
+        super().__init__(shape=shape, name=name, log_config=log_config)
+        self.shape = shape
+        self.cost_min_first_byte = Var(shape=(1,))
+        self.cost_min_last_bytes = Var(shape=(1,))
+        self.cost_first_byte = Var(shape=(1,))
+        self.cost_last_bytes = Var(shape=(1,))
+        self.cost_components = InPort(shape=shape)
+        self.cost_out_last_bytes = OutPort(shape=(1,))
+        self.cost_out_first_byte = OutPort(shape=(1,))
+
+
+class SatConvergenceChecker(AbstractProcess):
+    """Process that continuously monitors satisfiability convergence."""
+
+    def __init__(self, **kwargs):
+        super().__init__(**kwargs)
+        self.satisfaction = None
+        raise NotImplementedError
+
+
+class AugmentedTermsProcess(AbstractProcess):
+    """Process implementing cost coefficients as synapses."""
+
+    def __init__(self, **kwargs):
+        super().__init__(**kwargs)
+        raise NotImplementedError
+
+
+class ContinuousConstraintsProcess(AbstractProcess):
+    """Process implementing continuous constraints via neurons and synapses."""
+
+    def __init__(
+        self,
+        shape_in: ty.Tuple[int, ...],
+        shape_out: ty.Tuple[int, ...],
+        problem: OptimizationProblem,
+        backend,
+        hyperparameters: ty.Dict[str, ty.Union[int, npt.ArrayLike]] = None,
+        name: ty.Optional[str] = None,
+        log_config: ty.Optional[LogConfig] = None,
+    ) -> None:
+        super().__init__(
+            shape_in=shape_in,
+            shape_out=shape_out,
+            problem=problem,
+            name=name,
+            log_config=log_config,
+        )
+
+        self.num_constraints = np.prod(problem.constraint_biases_eq.shape)
+        self.problem = problem
+        self.backend = backend
+        self.hyperparameters = hyperparameters
+        self.a_in = InPort(shape=shape_in)
+        self.s_out = OutPort(shape=shape_out)
+        self.constraint_assignment = Var(
+            shape=problem.constraint_biases_eq.shape
+        )
+
+
+class DiscreteConstraintsProcess(AbstractProcess):
+    """Process implementing discrete constraints via synapses."""
+
+    def __init__(self, **kwargs):
+        super().__init__(**kwargs)
+        raise NotImplementedError
+
+
+class MixedConstraintsProcess(AbstractProcess):
+    """Process implementing continuous constraints via neurons and synapses."""
+
+    def __init__(self, **kwargs):
+        super().__init__(**kwargs)
+        raise NotImplementedError
+
+
+class StochasticIntegrateAndFire(AbstractProcess):
+    r"""Event-driven stochastic discrete dynamical system with two outputs.
+
+    The main output is intended as input to other dynamical systems on
+    the network, whilst the second output is to transfer local information to be
+    integrated by an auxiliary dynamical system or circuit.
+
+    Attributes
+    ----------
+    added_input: InPort
+        The addition of all inputs (per dynamical system) at this
+        timestep will be received by this port.
+    replace_assignment: InPort
+        Todo: deprecate
+    messages: OutPort
+        The payload to be sent to other dynamical systems when firing.
+    local_cost: OutPort
+        the cost component corresponding to this dynamical system, i.e.,
+        c_i = sum_j{Q_{ij} \cdot x_i}  will be sent through this port. The cost
+        integrator will then complete the cost computation  by adding all
+        contributions, i.e., x^T \cdot Q \cdot x = sum_i{c_i}.
+
+    """
+
+    def __init__(
+        self,
+        *,
+        step_size: npt.ArrayLike,
+        shape: ty.Tuple[int, ...] = (1,),
+        init_state: npt.ArrayLike = 0,
+        noise_amplitude: npt.ArrayLike = 1,
+        noise_precision: npt.ArrayLike = 8,
+        sustained_on_tau: npt.ArrayLike = -3,
+        threshold: npt.ArrayLike = 10,
+        cost_diagonal: npt.ArrayLike = 0,
+        name: ty.Optional[str] = None,
+        log_config: ty.Optional[LogConfig] = None,
+        init_value: npt.ArrayLike = 0,
+    ) -> None:
+        """
+        Parameters
+        ----------
+        shape: tuple
+            The shape of the set of dynamical systems to be created.
+        init_state: npt.ArrayLike, optional
+            The starting value of the state variable.
+        step_size: npt.ArrayLike, optional
+            a value to be added to the state variable at each timestep.
+        noise_amplitude: npt.ArrayLike, optional
+            The width/range for the stochastic perturbation to the state
+            variable. A random number within this range will be added to the
+            state variable at each timestep.
+        steps_to_fire: npt.ArrayLike, optional
+            After how many timesteps would the dynamical system fire and reset
+            without stochastic perturbation. Note that if noise_amplitude > 0,
+            the system will stochastically deviate from this value.
+        cost_diagonal: npt.ArrayLike, optional
+            The linear coefficients on the cost function of the optimization
+            problem where this system will be used.
+        name: str, optional
+            Name of the Process. Default is 'Process_ID', where ID is an
+            integer value that is determined automatically.
+        log_config: LogConfig, optional
+            Configuration options for logging.
+        init_value: int, optional
+        """
+        super().__init__(
+            shape=shape,
+            init_state=init_state,
+            step_size=step_size,
+            noise_amplitude=noise_amplitude,
+            noise_precision=noise_precision,
+            sustained_on_tau=sustained_on_tau,
+            threshold=threshold,
+            cost_diagonal=cost_diagonal,
+            name=name,
+            log_config=log_config,
+            init_value=init_value,
+        )
+        self.added_input = InPort(shape=shape)
+        self.messages = OutPort(shape=shape)
+        self.local_cost = OutPort(shape=shape)
+
+        self.integration = Var(shape=shape, init=0)
+        self.step_size = Var(shape=shape, init=step_size)
+        self.state = Var(shape=shape, init=init_state)
+        self.noise_amplitude = Var(shape=shape, init=noise_amplitude)
+        self.noise_precision = Var(shape=shape, init=noise_precision)
+        self.sustained_on_tau = Var(shape=(1,), init=sustained_on_tau)
+        self.threshold = Var(shape=shape, init=threshold)
+        self.prev_assignment = Var(shape=shape, init=False)
+        self.cost_diagonal = Var(shape=shape, init=cost_diagonal)
+        self.assignment = Var(shape=shape, init=False)
+        self.min_cost = Var(shape=shape, init=False)
+
+
+class NEBMAbstract(AbstractProcess):
+    r"""Event-driven stochastic discrete dynamical system with two outputs.
+
+    The main output is intended as input to other dynamical systems on
+    the network, whilst the second output is to transfer local information to be
+    integrated by an auxiliary dynamical system or circuit.
+
+    Attributes
+    ----------
+    added_input: InPort
+        The addition of all inputs (per dynamical system) at this
+        timestep will be received by this port.
+    replace_assignment: InPort
+        Todo: deprecate
+    messages: OutPort
+        The payload to be sent to other dynamical systems when firing.
+    local_cost: OutPort
+        the cost component corresponding to this dynamical system, i.e.,
+        c_i = sum_j{Q_{ij} \cdot x_i}  will be sent through this port. The cost
+        integrator will then complete the cost computation  by adding all
+        contributions, i.e., x^T \cdot Q \cdot x = sum_i{c_i}.
+
+    """
+
+    def __init__(
+        self,
+        *,
+        temperature: npt.ArrayLike,
+        refract: ty.Optional[ty.Union[int, npty.NDArray]],
+        shape: ty.Tuple[int, ...] = (1,),
+        init_state: npt.ArrayLike = 0,
+        input_duration: npt.ArrayLike = 6,
+        min_state: npt.ArrayLike = 1000,
+        min_integration: npt.ArrayLike = -1000,
+        cost_diagonal: npt.ArrayLike = 0,
+        name: ty.Optional[str] = None,
+        log_config: ty.Optional[LogConfig] = None,
+        init_value: npt.ArrayLike = 0,
+    ) -> None:
+        """
+
+        Parameters
+        ----------
+        shape: tuple
+            The shape of the set of dynamical systems to be created.
+        init_state: npt.ArrayLike, optional
+            The starting value of the state variable.
+        temperature: npt.ArrayLike, optional
+            the temperature of the systems, defining the level of noise.
+        input_duration: npt.ArrayLike, optional
+            Number of timesteps by which each input should be preserved.
+        min_state: npt.ArrayLike, optional
+            The minimum value for the state variable. The state variable will be
+            truncated at this value if updating results in a lower value.
+        min_integration: npt.ArrayLike, optional
+            The minimum value for the total input (addition of all valid inputs
+            at a given timestep). The total input value will be truncated at
+            this value if adding current and preserved inputs results in a lower
+            value.
+        refractory_period: npt.ArrayLike, optional
+            Number of timesteps to wait after firing and reset before resuming
+            updating.
+        cost_diagonal: npt.ArrayLike, optional
+            The linear coefficients on the cost function of the optimization
+            problem where this system will be used.
+        name: str, optional
+            Name of the Process. Default is 'Process_ID', where ID is an
+            integer value that is determined automatically.
+        log_config: LogConfig, optional
+            Configuration options for logging.
+        init_value: int, optional
+        """
+        super().__init__(
+            shape=shape,
+            init_state=init_state,
+            temperature=temperature,
+            refract=refract,
+            input_duration=input_duration,
+            min_state=min_state,
+            min_integration=min_integration,
+            cost_diagonal=cost_diagonal,
+            name=name,
+            log_config=log_config,
+            init_value=init_value,
+        )
+        self.added_input = InPort(shape=shape)
+        self.messages = OutPort(shape=shape)
+        self.local_cost = OutPort(shape=shape)
+
+        self.integration = Var(shape=shape, init=0)
+        self.temperature = Var(shape=shape, init=temperature)
+        self.refract = Var(shape=shape, init=refract)
+        self.state = Var(shape=shape, init=init_state)
+        self.input_duration = Var(shape=shape, init=input_duration)
+        self.min_state = Var(shape=shape, init=min_state)
+        self.min_integration = Var(shape=shape, init=min_integration)
+        self.firing = Var(shape=shape, init=init_value)
+        self.prev_assignment = Var(shape=shape, init=False)
+        self.cost_diagonal = Var(shape=shape, init=cost_diagonal)
+        self.assignment = Var(shape=shape, init=False)
+        self.min_cost = Var(shape=shape, init=False)
+
+
+class NEBMSimulatedAnnealingAbstract(AbstractProcess):
+    r"""Event-driven stochastic discrete dynamical system with two outputs.
+
+    The main output is intended as input to other dynamical systems on
+    the network, whilst the second output is to transfer local information to be
+    integrated by an auxiliary dynamical system or circuit.
+
+    Attributes
+    ----------
+    added_input: InPort
+        The addition of all inputs (per dynamical system) at this
+        timestep will be received by this port.
+    replace_assignment: InPort
+        Todo: deprecate
+    messages: OutPort
+        The payload to be sent to other dynamical systems when firing.
+    local_cost: OutPort
+        the cost component corresponding to this dynamical system, i.e.,
+        c_i = sum_j{Q_{ij} \cdot x_i}  will be sent through this port. The cost
+        integrator will then complete the cost computation  by adding all
+        contributions, i.e., x^T \cdot Q \cdot x = sum_i{c_i}.
+
+    """
+
+    def __init__(
+        self,
+        *,
+        max_temperature: int = 10,
+        min_temperature: int = 0,
+        delta_temperature: int = 1,
+        exp_temperature: int = None,
+        steps_per_temperature: int = 100,
+        refract_scaling: int = 14,
+        refract: ty.Optional[ty.Union[int, npty.NDArray]],
+        shape: ty.Tuple[int, ...] = (1,),
+        init_state: npt.ArrayLike = 0,
+        min_integration: npt.ArrayLike = -1000,
+        cost_diagonal: npt.ArrayLike = 0,
+        name: ty.Optional[str] = None,
+        log_config: ty.Optional[LogConfig] = None,
+        init_value: npt.ArrayLike = 0,
+        annealing_schedule: str = 'linear',
+        neuron_model: str,
+    ) -> None:
+        """
+
+        Parameters
+        ----------
+        shape: tuple
+            The shape of the set of dynamical systems to be created.
+        init_state: npt.ArrayLike, optional
+            The starting value of the state variable.
+        temperature: npt.ArrayLike, optional
+            the temperature of the systems, defining the level of noise.
+        min_integration: npt.ArrayLike, optional
+            The minimum value for the total input (addition of all valid inputs
+            at a given timestep). The total input value will be truncated at
+            this value if adding current and preserved inputs results in a lower
+            value.
+        refractory_period: npt.ArrayLike, optional
+            Number of timesteps to wait after firing and reset before resuming
+            updating.
+        cost_diagonal: npt.ArrayLike, optional
+            The linear coefficients on the cost function of the optimization
+            problem where this system will be used.
+        name: str, optional
+            Name of the Process. Default is 'Process_ID', where ID is an
+            integer value that is determined automatically.
+        log_config: LogConfig, optional
+            Configuration options for logging.
+        init_value: int, optional
+        """
+        super().__init__(
+            shape=shape,
+            init_state=init_state,
+            max_temperature=max_temperature,
+            min_temperature=min_temperature,
+            delta_temperature=delta_temperature,
+            exp_temperature=exp_temperature,
+            steps_per_temperature=steps_per_temperature,
+            refract_scaling=refract_scaling,
+            refract=refract,
+            min_integration=min_integration,
+            cost_diagonal=cost_diagonal,
+            name=name,
+            log_config=log_config,
+            init_value=init_value,
+            neuron_model=neuron_model,
+            annealing_schedule=annealing_schedule,
+        )
+        self.added_input = InPort(shape=shape)
+        self.messages = OutPort(shape=shape)
+        self.local_cost = OutPort(shape=shape)
+
+        self.integration = Var(shape=shape, init=0)
+        self.max_temperature = Var(shape=shape, init=max_temperature)
+        self.min_temperature = Var(shape=shape, init=min_temperature)
+        self.delta_temperature = Var(shape=shape, init=delta_temperature)
+        self.exp_temperature = Var(shape=shape, init=exp_temperature)
+        self.steps_per_temperature = Var(
+            shape=shape, init=steps_per_temperature
+        )
+        self.refract = Var(shape=shape, init=refract)
+        self.state = Var(shape=shape, init=init_state)
+        self.min_integration = Var(shape=shape, init=min_integration)
+        self.firing = Var(shape=shape, init=init_value)
+        self.prev_assignment = Var(shape=shape, init=False)
+        self.cost_diagonal = Var(shape=shape, init=cost_diagonal)
+        self.assignment = Var(shape=shape, init=False)
+        self.min_cost = Var(shape=shape, init=False)