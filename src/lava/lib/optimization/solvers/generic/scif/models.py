--- conflicted
+++ resolved
@@ -12,16 +12,8 @@
 from lava.magma.core.resources import CPU
 from lava.magma.core.decorator import implements, requires, tag
 from lava.magma.core.model.py.model import PyLoihiProcessModel
-<<<<<<< HEAD
-from lava.lib.optimization.solvers.generic.scif.process import (
-    CspScif,
-    QuboScif,
-    Boltzmann,
-)
-=======
 from lava.lib.optimization.solvers.generic.scif.process import CspScif, \
     QuboScif
->>>>>>> 7b3cc41e
 
 
 class PyModelAbstractScifFixed(PyLoihiProcessModel):
@@ -542,134 +534,4 @@
 
         # Send out spikes
         self.s_sig_out.send(s_sig)
-<<<<<<< HEAD
-        self.s_wta_out.send(s_wta)
-
-
-@implements(proc=Boltzmann, protocol=LoihiProtocol)
-@requires(CPU)
-@tag("fixed_pt")
-class BoltzmannFixed(PyLoihiProcessModel):
-    """Fixed point implementation of Stochastic Constraint Integrate and
-    Fire (SCIF) neuron for solving QUBO problems.
-    """
-
-    a_in = LavaPyType(PyInPort.VEC_DENSE, int, precision=8)
-    s_sig_out = LavaPyType(PyOutPort.VEC_DENSE, int, precision=8)
-    s_wta_out = LavaPyType(PyOutPort.VEC_DENSE, int, precision=8)
-
-    # The local cost
-    state: np.ndarray = LavaPyType(np.ndarray, int, precision=24)
-    spk_hist: np.ndarray = LavaPyType(np.ndarray, int, precision=8)
-
-    temperature: np.ndarray = LavaPyType(np.ndarray, int, precision=8)
-    refract: np.ndarray = LavaPyType(np.ndarray, int, precision=8)
-
-    def __init__(self, proc_params):
-        super(BoltzmannFixed, self).__init__(proc_params)
-        self.a_in_data = np.zeros(proc_params["shape"])
-
-        self.refract_buffer = np.zeros(proc_params["shape"]).astype(int)
-
-    def _prng(self):
-        """Pseudo-random number generator"""
-
-        # ToDo: Choosing a 16-bit signed random integer. For bit-accuracy,
-        #   need to replace it with Loihi-conformant LFSR function
-        prand = np.zeros(shape=self.state.shape)
-        if prand.size > 0:
-            prand = np.random.randint(0, (2**16) - 1, size=prand.size)
-
-        return prand
-
-    def _update_buffers(self):
-        # !! Side effect: Changes self.beta !!
-
-        # Populate the buffer for local computation
-        spk_hist_buffer = self.spk_hist.copy()
-        spk_hist_buffer &= 3
-        self.spk_hist <<= 2
-        self.spk_hist &= 0xFF  # AND with 0xFF retains 8 LSBs
-
-        return spk_hist_buffer
-
-    def _gen_sig_spks(self, spk_hist_buffer):
-        s_sig = np.zeros_like(self.state)
-        # If we have fired in the previous time-step, we send out the local
-        # cost now, i.e., when spk_hist_buffer == 1
-        sig_spk_idx = np.where(spk_hist_buffer == 1)
-        # Send the local cost
-        s_sig[sig_spk_idx] = self.state[sig_spk_idx]
-
-        return s_sig
-
-    def _gen_wta_spks(self, spk_hist_buffer):
-        lfsr = self._prng()
-
-        self.state += self.a_in_data
-        # Note: this should not happen; otherwise, cost is too high/low!
-        np.clip(self.state, a_min=-(2**23), a_max=2**23 - 1, out=self.state)
-
-        # WTA spikes from previous time step
-        wta_spk_idx_prev = spk_hist_buffer == 1
-
-        # New WTA spikes
-        # Spike always if this would decrease the energy
-        wta_spk_idx = self.state < 0
-        # WTA spike indices when threshold is exceeded
-        wta_spk_idx = np.logical_or(
-            wta_spk_idx,
-            (2**16 - 1) * self.temperature
-            >= np.multiply(lfsr, (2 * self.temperature + self.state)),
-        )
-
-        # Neurons can only switch states outside their refractory period
-        wta_spk_idx = np.array(
-            [
-                wta_spk_idx[ii]
-                if self.refract_buffer[ii] <= 0
-                else wta_spk_idx_prev[ii]
-                for ii in range(wta_spk_idx.shape[0])
-            ]
-        )
-
-        # Spiking neuron voltages go in refractory (if neg_tau_ref < 0)
-        # self.state[wta_spk_idx] = 0
-        self.spk_hist[wta_spk_idx] |= 1
-
-        s_wta = np.zeros_like(self.state)
-        # Two kinds of spikes.
-        # Switched off to on -> +1
-        s_wta[
-            np.logical_and(wta_spk_idx, np.logical_not(wta_spk_idx_prev))
-        ] = +1
-        # Switched on to off -> -1
-        s_wta[
-            np.logical_and(wta_spk_idx_prev, np.logical_not(wta_spk_idx))
-        ] = -1
-
-        self.refract_buffer = np.maximum(
-            self.refract_buffer - 1, np.multiply(self.refract, (s_wta != 0))
-        )
-
-        # s_wta[wta_spk_idx] = 1
-
-        return s_wta
-
-    def run_spk(self) -> None:
-        # Receive synaptic input
-        self.a_in_data = self.a_in.recv().astype(int)
-
-        # !! Side effect: Changes self.beta !!
-        spk_hist_buffer = self._update_buffers()
-
-        # Generate WTA spikes
-        s_wta = self._gen_wta_spks(spk_hist_buffer)
-
-        # Generate Sigma spikes
-        s_sig = self._gen_sig_spks(spk_hist_buffer)
-        # Send out spikes
-        self.s_sig_out.send(s_sig)
-=======
->>>>>>> 7b3cc41e
         self.s_wta_out.send(s_wta)