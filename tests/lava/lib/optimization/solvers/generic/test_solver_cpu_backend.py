# Copyright (C) 2022 Intel Corporation
# SPDX-License-Identifier: BSD-3-Clause
# See: https://spdx.org/licenses/
import unittest

import numpy as np
from lava.lib.optimization.problems.problems import QUBO
from lava.lib.optimization.solvers.generic.solution_finder.process import (
    SolutionFinder,
)
from lava.lib.optimization.solvers.generic.solution_reader.process import (
    SolutionReader,
)
from lava.lib.optimization.solvers.generic.monitoring_processes \
    .solution_readout.process import SolutionReadout
from lava.lib.optimization.solvers.generic.read_gate.process import ReadGate
from lava.lib.optimization.solvers.generic.solver import (
    OptimizationSolver, SolverConfig
)
from lava.lib.optimization.utils.generators.mis import MISProblem


class TestOptimizationSolver(unittest.TestCase):
    def setUp(self) -> None:
        q = np.array(
            [[-5, 2, 4, 0], [2, -3, 1, 0], [4, 1, -8, 5], [0, 0, 5, -6]]
        )
        self.problem = QUBO(q)
        self.solution = np.asarray([1, 0, 0, 1]).astype(int)
        self.solver = OptimizationSolver(problem=self.problem)
        self.solution_cost = self.solution @ q @ self.solution

    def test_create_obj(self):
        self.assertIsInstance(self.solver, OptimizationSolver)

    def test_solution_has_expected_shape(self):
        print("test_solution_has_expected_shape")
        report = self.solver.solve(config=SolverConfig(timeout=3000))
        self.assertEqual(report.best_state.shape, self.solution.shape)

    def test_solve_method_nebm(self):
        np.random.seed(2)
        config = SolverConfig(
            timeout=200,
            target_cost=-11,
            backend="CPU",
            hyperparameters={"neuron_model": "nebm"},
        )
        report = self.solver.solve(config=config)
        print(report)
        self.assertTrue((report.best_state == self.solution).all())
        self.assertEqual(report.best_cost, self.problem.evaluate_cost(
            report.best_state))

    def test_solve_method_scif(self):
        np.random.seed(2)
        report = self.solver.solve(
            config=SolverConfig(
                timeout=200,
                target_cost=-11,
                hyperparameters={"neuron_model": "scif", "noise_precision": 5},
            )
        )
        print(report)
        self.assertTrue((report.best_state == self.solution).all())
        self.assertEqual(report.best_cost, self.problem.evaluate_cost(
            report.best_state))

    def test_solver_creates_optimizationsolver_process(self):
        self.solver._create_solver_process(config=SolverConfig(backend="CPU"))
        class_name = type(self.solver.solver_process).__name__
        self.assertEqual(class_name, "OptimizationSolverProcess")

    def test_solves_creates_subprocesses(self):
        self.assertIsNone(self.solver.solver_process)
        self.solver.solve(config=SolverConfig(timeout=1))
        pm = self.solver.solver_process.model_class(self.solver.solver_process)
        self.assertIsInstance(pm.finder_0, SolutionFinder)
        self.assertIsInstance(pm.solution_reader, SolutionReader)

    def test_subprocesses_connections(self):
        # TODO split into a test for SolutionReader and one for SolutionFinder
        self.assertIsNone(self.solver.solver_process)
        self.solver.solve(config=SolverConfig(timeout=1))
        pm = self.solver.solver_process.model_class(self.solver.solver_process)
        solution_finder = pm.finder_0
        solution_reader = pm.solution_reader
        self.assertIs(
            solution_finder.cost_out.out_connections[0].process,
            solution_reader,
        )
        self.assertIs(
            self.solver.solver_process.variable_assignment.aliased_var,
            solution_reader.solution,
        )
        self.assertIs(
            self.solver.solver_process.variable_assignment.aliased_var.process,
            solution_reader,
        )

    def test_qubo_cost_defines_weights(self):
        self.solver.solve(config=SolverConfig(timeout=1))
        pm = self.solver.solver_process.model_class(self.solver.solver_process)
        q_no_diag = np.copy(self.problem.cost.get_coefficient(2))
        np.fill_diagonal(q_no_diag, 0)
        wgts = pm.finder_0.proc_params.get("cost_coefficients")[2].init
        condition = (wgts == q_no_diag).all()
        self.assertTrue(condition)

    def test_cost_tracking(self):
        print("test_cost_tracking")
        config = SolverConfig(
            timeout=50,
            target_cost=-20,
            backend="CPU",
            probe_cost=True
        )
        report = self.solver.solve(config=config)
        self.assertIsInstance(report.cost_timeseries, np.ndarray)
        self.assertEqual(report.cost_timeseries[0][report.best_timestep],
                         report.best_cost)


<<<<<<< HEAD
def solve_workload(
    q, reference_solution, noise_precision=5, noise_amplitude=1, on_tau=-3
):
    expected_cost = reference_solution @ q @ reference_solution
    problem = QUBO(q)
    np.random.seed(2)
    solver = OptimizationSolver(problem)
    report = solver.solve(
        config=SolverConfig(
            timeout=20000,
            target_cost=expected_cost,
            hyperparameters={
                "neuron_model": "scif",
                "noise_amplitude": noise_amplitude,
                "noise_precision": noise_precision,
                "sustained_on_tau": on_tau,
            },
        )
    )
    cost = report.best_state @ q @ report.best_state
    return report.best_state, cost, expected_cost
=======
def solve_workload(problem, reference_solution, noise_precision=3,
                   noise_amplitude=1, on_tau=-3):
    expected_cost = problem.evaluate_cost(reference_solution)
    np.random.seed(2)
    solver = OptimizationSolver(problem)
    report = solver.solve(config=SolverConfig(
        timeout=20000,
        target_cost=expected_cost,
        hyperparameters={
            'neuron_model': 'nebm',
            'temperature': 1
        }
    ))
    return report, expected_cost
>>>>>>> 7d40202e


class TestWorkloads(unittest.TestCase):
    def test_solve_polynomial_minimization(self):
        """Polynomial minimization with y=-5x_1 -3x_2 -8x_3 -6x_4 +
        4x_1x_2+8x_1x_3+2x_2x_3+10x_3x_4
        """
<<<<<<< HEAD
        q = np.array(
            [[-5, 2, 4, 0], [2, -3, 1, 0], [4, 1, -8, 5], [0, 0, 5, -6]]
        )
        reference_solution = np.asarray([1, 0, 0, 1]).astype(int)
        solution, cost, expected_cost = solve_workload(
            q, reference_solution, noise_precision=5
        )
        print(solution)
        self.assertEqual(cost, expected_cost)

    def test_solve_set_packing(self):
        q = -np.array(
            [[1, -3, -3, -3], [-3, 1, 0, 0], [-3, 0, 1, -3], [-3, 0, -3, 1]]
        )

        reference_solution = np.zeros(4)
        np.put(reference_solution, [1, 2], 1)
        solution, cost, expected_cost = solve_workload(
            q, reference_solution, noise_precision=5
        )
        self.assertEqual(cost, expected_cost)

    def test_solve_max_cut_problem(self):
        """Max-Cut Problem"""
        q = -np.array(
            [
                [2, -1, -1, 0, 0],
                [-1, 2, 0, -1, 0],
                [-1, 0, 3, -1, -1],
                [0, -1, -1, 3, -1],
                [0, 0, -1, -1, 2],
            ]
        )
        reference_solution = np.zeros(5)
        np.put(reference_solution, [1, 2], 1)
        solution, cost, expected_cost = solve_workload(
            q, reference_solution, noise_precision=5
        )
        self.assertEqual(cost, expected_cost)

    def test_solve_set_partitioning(self):
        q = np.array(
            [
                [-17, 10, 10, 10, 0, 20],
                [10, -18, 10, 10, 10, 20],
                [10, 10, -29, 10, 20, 20],
                [10, 10, 10, -19, 10, 10],
                [0, 10, 20, 10, -17, 10],
                [20, 20, 20, 10, 10, -28],
            ]
        )
        reference_solution = np.zeros(6)
        np.put(reference_solution, [0, 4], 1)
        solution, cost, expected_cost = solve_workload(
            q, reference_solution, noise_precision=6, noise_amplitude=1
        )
        self.assertEqual(cost, expected_cost)

    def test_solve_map_coloring(self):
        q = np.array(
            [
                [-4, 4, 4, 2, 0, 0, 0, 0, 0, 0, 0, 0, 2, 0, 0],
                [4, -4, 4, 0, 2, 0, 0, 0, 0, 0, 0, 0, 0, 2, 0],
                [4, 4, -4, 0, 0, 2, 0, 0, 0, 0, 0, 0, 0, 0, 2],
                [2, 0, 0, -4, 4, 4, 2, 0, 0, 2, 0, 0, 2, 0, 0],
                [0, 2, 0, 4, -4, 4, 0, 2, 0, 0, 2, 0, 0, 2, 0],
                [0, 0, 2, 4, 4, -4, 0, 0, 2, 0, 0, 2, 0, 0, 2],
                [0, 0, 0, 2, 0, 0, -4, 4, 4, 2, 0, 0, 0, 0, 0],
                [0, 0, 0, 0, 2, 0, 4, -4, 4, 0, 2, 0, 0, 0, 0],
                [0, 0, 0, 0, 0, 2, 4, 4, -4, 0, 0, 2, 0, 0, 0],
                [0, 0, 0, 2, 0, 0, 2, 0, 0, -4, 4, 4, 2, 0, 0],
                [0, 0, 0, 0, 2, 0, 0, 2, 0, 4, -4, 4, 0, 2, 0],
                [0, 0, 0, 0, 0, 2, 0, 0, 2, 4, 4, -4, 0, 0, 2],
                [2, 0, 0, 2, 0, 0, 0, 0, 0, 2, 0, 0, -4, 4, 4],
                [0, 2, 0, 0, 2, 0, 0, 0, 0, 0, 2, 0, 4, -4, 4],
                [0, 0, 2, 0, 0, 2, 0, 0, 0, 0, 0, 2, 4, 4, -4],
            ]
        )
        reference_solution = np.zeros(15)
        np.put(reference_solution, [1, 3, 8, 10, 14], 1)
        solution, cost, expected_cost = solve_workload(
            q,
            reference_solution,
            noise_precision=5,
            noise_amplitude=1,
            on_tau=-1,
        )
        self.assertEqual(cost, expected_cost)
=======
        problem = QUBO(q=np.array([[-5, 2, 4, 0],
                                   [2, -3, 1, 0],
                                   [4, 1, -8, 5],
                                   [0, 0, 5, -6]]))
        reference_solution = np.asarray([1, 0, 0, 1]).astype(int)
        report, expected_cost = solve_workload(problem, reference_solution,
                                               noise_precision=5)
        self.assertEqual(problem.evaluate_cost(report.best_state),
                         expected_cost)
        self.assertTrue((report.best_state == reference_solution).all())

    def test_solve_set_packing(self):
        problem = QUBO(q=-np.array([[1, -3, -3, -3],
                                    [-3, 1, 0, 0],
                                    [-3, 0, 1, -3],
                                    [-3, 0, -3, 1]]))

        reference_solution = np.zeros(4)
        np.put(reference_solution, [1, 2], 1)
        report, expected_cost = solve_workload(problem, reference_solution,
                                               noise_precision=5)
        self.assertEqual(problem.evaluate_cost(report.best_state),
                         expected_cost)

    def test_solve_max_cut_problem(self):
        """Max-Cut Problem"""
        problem = QUBO(q=-np.array([[2, -1, -1, 0, 0],
                                    [-1, 2, 0, -1, 0],
                                    [-1, 0, 3, -1, -1],
                                    [0, -1, -1, 3, -1],
                                    [0, 0, -1, -1, 2]]))
        reference_solution = np.zeros(5)
        np.put(reference_solution, [1, 2], 1)
        report, expected_cost = solve_workload(problem, reference_solution,
                                               noise_precision=5)
        self.assertEqual(problem.evaluate_cost(report.best_state),
                         expected_cost)

    def test_solve_set_partitioning(self):
        problem = QUBO(q=np.array([[-17, 10, 10, 10, 0, 20],
                                   [10, -18, 10, 10, 10, 20],
                                   [10, 10, -29, 10, 20, 20],
                                   [10, 10, 10, -19, 10, 10],
                                   [0, 10, 20, 10, -17, 10],
                                   [20, 20, 20, 10, 10, -28]]))
        reference_solution = np.zeros(6)
        np.put(reference_solution, [0, 4], 1)
        report, expected_cost = solve_workload(problem, reference_solution,
                                               noise_precision=6,
                                               noise_amplitude=1)
        self.assertEqual(problem.evaluate_cost(report.best_state),
                         expected_cost)

    def test_solve_map_coloring(self):
        p = QUBO(q=np.array([[-4, 4, 4, 2, 0, 0, 0, 0, 0, 0, 0, 0, 2, 0, 0],
                             [4, -4, 4, 0, 2, 0, 0, 0, 0, 0, 0, 0, 0, 2, 0],
                             [4, 4, -4, 0, 0, 2, 0, 0, 0, 0, 0, 0, 0, 0, 2],
                             [2, 0, 0, -4, 4, 4, 2, 0, 0, 2, 0, 0, 2, 0, 0],
                             [0, 2, 0, 4, -4, 4, 0, 2, 0, 0, 2, 0, 0, 2, 0],
                             [0, 0, 2, 4, 4, -4, 0, 0, 2, 0, 0, 2, 0, 0, 2],
                             [0, 0, 0, 2, 0, 0, -4, 4, 4, 2, 0, 0, 0, 0, 0],
                             [0, 0, 0, 0, 2, 0, 4, -4, 4, 0, 2, 0, 0, 0, 0],
                             [0, 0, 0, 0, 0, 2, 4, 4, -4, 0, 0, 2, 0, 0, 0],
                             [0, 0, 0, 2, 0, 0, 2, 0, 0, -4, 4, 4, 2, 0, 0],
                             [0, 0, 0, 0, 2, 0, 0, 2, 0, 4, -4, 4, 0, 2, 0],
                             [0, 0, 0, 0, 0, 2, 0, 0, 2, 4, 4, -4, 0, 0, 2],
                             [2, 0, 0, 2, 0, 0, 0, 0, 0, 2, 0, 0, -4, 4, 4],
                             [0, 2, 0, 0, 2, 0, 0, 0, 0, 0, 2, 0, 4, -4, 4],
                             [0, 0, 2, 0, 0, 2, 0, 0, 0, 0, 0, 2, 4, 4, -4]]))
        reference_solution = np.zeros(15)
        np.put(reference_solution, [1, 3, 8, 10, 14], 1)
        report, expected_cost = solve_workload(p, reference_solution,
                                               noise_precision=5,
                                               noise_amplitude=1,
                                               on_tau=-1)
        self.assertEqual(p.evaluate_cost(report.best_state), expected_cost)

    def test_solve_mis(self):
        mis = MISProblem(
            num_vertices=15,
            connection_prob=0.9,
            seed=0
        )
        problem = mis.get_as_qubo(1, 8)
        reference_solution = mis.find_maximum_independent_set()
        report, expected_cost = solve_workload(problem, reference_solution,
                                               noise_precision=5,
                                               noise_amplitude=1,
                                               on_tau=-1)
        self.assertEqual(problem.evaluate_cost(report.best_state),
                         expected_cost)
>>>>>>> 7d40202e


if __name__ == "__main__":
    unittest.main()
<|MERGE_RESOLUTION|>--- conflicted
+++ resolved
@@ -1,354 +1,239 @@
-# Copyright (C) 2022 Intel Corporation
-# SPDX-License-Identifier: BSD-3-Clause
-# See: https://spdx.org/licenses/
-import unittest
-
-import numpy as np
-from lava.lib.optimization.problems.problems import QUBO
-from lava.lib.optimization.solvers.generic.solution_finder.process import (
-    SolutionFinder,
-)
-from lava.lib.optimization.solvers.generic.solution_reader.process import (
-    SolutionReader,
-)
-from lava.lib.optimization.solvers.generic.monitoring_processes \
-    .solution_readout.process import SolutionReadout
-from lava.lib.optimization.solvers.generic.read_gate.process import ReadGate
-from lava.lib.optimization.solvers.generic.solver import (
-    OptimizationSolver, SolverConfig
-)
-from lava.lib.optimization.utils.generators.mis import MISProblem
-
-
-class TestOptimizationSolver(unittest.TestCase):
-    def setUp(self) -> None:
-        q = np.array(
-            [[-5, 2, 4, 0], [2, -3, 1, 0], [4, 1, -8, 5], [0, 0, 5, -6]]
-        )
-        self.problem = QUBO(q)
-        self.solution = np.asarray([1, 0, 0, 1]).astype(int)
-        self.solver = OptimizationSolver(problem=self.problem)
-        self.solution_cost = self.solution @ q @ self.solution
-
-    def test_create_obj(self):
-        self.assertIsInstance(self.solver, OptimizationSolver)
-
-    def test_solution_has_expected_shape(self):
-        print("test_solution_has_expected_shape")
-        report = self.solver.solve(config=SolverConfig(timeout=3000))
-        self.assertEqual(report.best_state.shape, self.solution.shape)
-
-    def test_solve_method_nebm(self):
-        np.random.seed(2)
-        config = SolverConfig(
-            timeout=200,
-            target_cost=-11,
-            backend="CPU",
-            hyperparameters={"neuron_model": "nebm"},
-        )
-        report = self.solver.solve(config=config)
-        print(report)
-        self.assertTrue((report.best_state == self.solution).all())
-        self.assertEqual(report.best_cost, self.problem.evaluate_cost(
-            report.best_state))
-
-    def test_solve_method_scif(self):
-        np.random.seed(2)
-        report = self.solver.solve(
-            config=SolverConfig(
-                timeout=200,
-                target_cost=-11,
-                hyperparameters={"neuron_model": "scif", "noise_precision": 5},
-            )
-        )
-        print(report)
-        self.assertTrue((report.best_state == self.solution).all())
-        self.assertEqual(report.best_cost, self.problem.evaluate_cost(
-            report.best_state))
-
-    def test_solver_creates_optimizationsolver_process(self):
-        self.solver._create_solver_process(config=SolverConfig(backend="CPU"))
-        class_name = type(self.solver.solver_process).__name__
-        self.assertEqual(class_name, "OptimizationSolverProcess")
-
-    def test_solves_creates_subprocesses(self):
-        self.assertIsNone(self.solver.solver_process)
-        self.solver.solve(config=SolverConfig(timeout=1))
-        pm = self.solver.solver_process.model_class(self.solver.solver_process)
-        self.assertIsInstance(pm.finder_0, SolutionFinder)
-        self.assertIsInstance(pm.solution_reader, SolutionReader)
-
-    def test_subprocesses_connections(self):
-        # TODO split into a test for SolutionReader and one for SolutionFinder
-        self.assertIsNone(self.solver.solver_process)
-        self.solver.solve(config=SolverConfig(timeout=1))
-        pm = self.solver.solver_process.model_class(self.solver.solver_process)
-        solution_finder = pm.finder_0
-        solution_reader = pm.solution_reader
-        self.assertIs(
-            solution_finder.cost_out.out_connections[0].process,
-            solution_reader,
-        )
-        self.assertIs(
-            self.solver.solver_process.variable_assignment.aliased_var,
-            solution_reader.solution,
-        )
-        self.assertIs(
-            self.solver.solver_process.variable_assignment.aliased_var.process,
-            solution_reader,
-        )
-
-    def test_qubo_cost_defines_weights(self):
-        self.solver.solve(config=SolverConfig(timeout=1))
-        pm = self.solver.solver_process.model_class(self.solver.solver_process)
-        q_no_diag = np.copy(self.problem.cost.get_coefficient(2))
-        np.fill_diagonal(q_no_diag, 0)
-        wgts = pm.finder_0.proc_params.get("cost_coefficients")[2].init
-        condition = (wgts == q_no_diag).all()
-        self.assertTrue(condition)
-
-    def test_cost_tracking(self):
-        print("test_cost_tracking")
-        config = SolverConfig(
-            timeout=50,
-            target_cost=-20,
-            backend="CPU",
-            probe_cost=True
-        )
-        report = self.solver.solve(config=config)
-        self.assertIsInstance(report.cost_timeseries, np.ndarray)
-        self.assertEqual(report.cost_timeseries[0][report.best_timestep],
-                         report.best_cost)
-
-
-<<<<<<< HEAD
-def solve_workload(
-    q, reference_solution, noise_precision=5, noise_amplitude=1, on_tau=-3
-):
-    expected_cost = reference_solution @ q @ reference_solution
-    problem = QUBO(q)
-    np.random.seed(2)
-    solver = OptimizationSolver(problem)
-    report = solver.solve(
-        config=SolverConfig(
-            timeout=20000,
-            target_cost=expected_cost,
-            hyperparameters={
-                "neuron_model": "scif",
-                "noise_amplitude": noise_amplitude,
-                "noise_precision": noise_precision,
-                "sustained_on_tau": on_tau,
-            },
-        )
-    )
-    cost = report.best_state @ q @ report.best_state
-    return report.best_state, cost, expected_cost
-=======
-def solve_workload(problem, reference_solution, noise_precision=3,
-                   noise_amplitude=1, on_tau=-3):
-    expected_cost = problem.evaluate_cost(reference_solution)
-    np.random.seed(2)
-    solver = OptimizationSolver(problem)
-    report = solver.solve(config=SolverConfig(
-        timeout=20000,
-        target_cost=expected_cost,
-        hyperparameters={
-            'neuron_model': 'nebm',
-            'temperature': 1
-        }
-    ))
-    return report, expected_cost
->>>>>>> 7d40202e
-
-
-class TestWorkloads(unittest.TestCase):
-    def test_solve_polynomial_minimization(self):
-        """Polynomial minimization with y=-5x_1 -3x_2 -8x_3 -6x_4 +
-        4x_1x_2+8x_1x_3+2x_2x_3+10x_3x_4
-        """
-<<<<<<< HEAD
-        q = np.array(
-            [[-5, 2, 4, 0], [2, -3, 1, 0], [4, 1, -8, 5], [0, 0, 5, -6]]
-        )
-        reference_solution = np.asarray([1, 0, 0, 1]).astype(int)
-        solution, cost, expected_cost = solve_workload(
-            q, reference_solution, noise_precision=5
-        )
-        print(solution)
-        self.assertEqual(cost, expected_cost)
-
-    def test_solve_set_packing(self):
-        q = -np.array(
-            [[1, -3, -3, -3], [-3, 1, 0, 0], [-3, 0, 1, -3], [-3, 0, -3, 1]]
-        )
-
-        reference_solution = np.zeros(4)
-        np.put(reference_solution, [1, 2], 1)
-        solution, cost, expected_cost = solve_workload(
-            q, reference_solution, noise_precision=5
-        )
-        self.assertEqual(cost, expected_cost)
-
-    def test_solve_max_cut_problem(self):
-        """Max-Cut Problem"""
-        q = -np.array(
-            [
-                [2, -1, -1, 0, 0],
-                [-1, 2, 0, -1, 0],
-                [-1, 0, 3, -1, -1],
-                [0, -1, -1, 3, -1],
-                [0, 0, -1, -1, 2],
-            ]
-        )
-        reference_solution = np.zeros(5)
-        np.put(reference_solution, [1, 2], 1)
-        solution, cost, expected_cost = solve_workload(
-            q, reference_solution, noise_precision=5
-        )
-        self.assertEqual(cost, expected_cost)
-
-    def test_solve_set_partitioning(self):
-        q = np.array(
-            [
-                [-17, 10, 10, 10, 0, 20],
-                [10, -18, 10, 10, 10, 20],
-                [10, 10, -29, 10, 20, 20],
-                [10, 10, 10, -19, 10, 10],
-                [0, 10, 20, 10, -17, 10],
-                [20, 20, 20, 10, 10, -28],
-            ]
-        )
-        reference_solution = np.zeros(6)
-        np.put(reference_solution, [0, 4], 1)
-        solution, cost, expected_cost = solve_workload(
-            q, reference_solution, noise_precision=6, noise_amplitude=1
-        )
-        self.assertEqual(cost, expected_cost)
-
-    def test_solve_map_coloring(self):
-        q = np.array(
-            [
-                [-4, 4, 4, 2, 0, 0, 0, 0, 0, 0, 0, 0, 2, 0, 0],
-                [4, -4, 4, 0, 2, 0, 0, 0, 0, 0, 0, 0, 0, 2, 0],
-                [4, 4, -4, 0, 0, 2, 0, 0, 0, 0, 0, 0, 0, 0, 2],
-                [2, 0, 0, -4, 4, 4, 2, 0, 0, 2, 0, 0, 2, 0, 0],
-                [0, 2, 0, 4, -4, 4, 0, 2, 0, 0, 2, 0, 0, 2, 0],
-                [0, 0, 2, 4, 4, -4, 0, 0, 2, 0, 0, 2, 0, 0, 2],
-                [0, 0, 0, 2, 0, 0, -4, 4, 4, 2, 0, 0, 0, 0, 0],
-                [0, 0, 0, 0, 2, 0, 4, -4, 4, 0, 2, 0, 0, 0, 0],
-                [0, 0, 0, 0, 0, 2, 4, 4, -4, 0, 0, 2, 0, 0, 0],
-                [0, 0, 0, 2, 0, 0, 2, 0, 0, -4, 4, 4, 2, 0, 0],
-                [0, 0, 0, 0, 2, 0, 0, 2, 0, 4, -4, 4, 0, 2, 0],
-                [0, 0, 0, 0, 0, 2, 0, 0, 2, 4, 4, -4, 0, 0, 2],
-                [2, 0, 0, 2, 0, 0, 0, 0, 0, 2, 0, 0, -4, 4, 4],
-                [0, 2, 0, 0, 2, 0, 0, 0, 0, 0, 2, 0, 4, -4, 4],
-                [0, 0, 2, 0, 0, 2, 0, 0, 0, 0, 0, 2, 4, 4, -4],
-            ]
-        )
-        reference_solution = np.zeros(15)
-        np.put(reference_solution, [1, 3, 8, 10, 14], 1)
-        solution, cost, expected_cost = solve_workload(
-            q,
-            reference_solution,
-            noise_precision=5,
-            noise_amplitude=1,
-            on_tau=-1,
-        )
-        self.assertEqual(cost, expected_cost)
-=======
-        problem = QUBO(q=np.array([[-5, 2, 4, 0],
-                                   [2, -3, 1, 0],
-                                   [4, 1, -8, 5],
-                                   [0, 0, 5, -6]]))
-        reference_solution = np.asarray([1, 0, 0, 1]).astype(int)
-        report, expected_cost = solve_workload(problem, reference_solution,
-                                               noise_precision=5)
-        self.assertEqual(problem.evaluate_cost(report.best_state),
-                         expected_cost)
-        self.assertTrue((report.best_state == reference_solution).all())
-
-    def test_solve_set_packing(self):
-        problem = QUBO(q=-np.array([[1, -3, -3, -3],
-                                    [-3, 1, 0, 0],
-                                    [-3, 0, 1, -3],
-                                    [-3, 0, -3, 1]]))
-
-        reference_solution = np.zeros(4)
-        np.put(reference_solution, [1, 2], 1)
-        report, expected_cost = solve_workload(problem, reference_solution,
-                                               noise_precision=5)
-        self.assertEqual(problem.evaluate_cost(report.best_state),
-                         expected_cost)
-
-    def test_solve_max_cut_problem(self):
-        """Max-Cut Problem"""
-        problem = QUBO(q=-np.array([[2, -1, -1, 0, 0],
-                                    [-1, 2, 0, -1, 0],
-                                    [-1, 0, 3, -1, -1],
-                                    [0, -1, -1, 3, -1],
-                                    [0, 0, -1, -1, 2]]))
-        reference_solution = np.zeros(5)
-        np.put(reference_solution, [1, 2], 1)
-        report, expected_cost = solve_workload(problem, reference_solution,
-                                               noise_precision=5)
-        self.assertEqual(problem.evaluate_cost(report.best_state),
-                         expected_cost)
-
-    def test_solve_set_partitioning(self):
-        problem = QUBO(q=np.array([[-17, 10, 10, 10, 0, 20],
-                                   [10, -18, 10, 10, 10, 20],
-                                   [10, 10, -29, 10, 20, 20],
-                                   [10, 10, 10, -19, 10, 10],
-                                   [0, 10, 20, 10, -17, 10],
-                                   [20, 20, 20, 10, 10, -28]]))
-        reference_solution = np.zeros(6)
-        np.put(reference_solution, [0, 4], 1)
-        report, expected_cost = solve_workload(problem, reference_solution,
-                                               noise_precision=6,
-                                               noise_amplitude=1)
-        self.assertEqual(problem.evaluate_cost(report.best_state),
-                         expected_cost)
-
-    def test_solve_map_coloring(self):
-        p = QUBO(q=np.array([[-4, 4, 4, 2, 0, 0, 0, 0, 0, 0, 0, 0, 2, 0, 0],
-                             [4, -4, 4, 0, 2, 0, 0, 0, 0, 0, 0, 0, 0, 2, 0],
-                             [4, 4, -4, 0, 0, 2, 0, 0, 0, 0, 0, 0, 0, 0, 2],
-                             [2, 0, 0, -4, 4, 4, 2, 0, 0, 2, 0, 0, 2, 0, 0],
-                             [0, 2, 0, 4, -4, 4, 0, 2, 0, 0, 2, 0, 0, 2, 0],
-                             [0, 0, 2, 4, 4, -4, 0, 0, 2, 0, 0, 2, 0, 0, 2],
-                             [0, 0, 0, 2, 0, 0, -4, 4, 4, 2, 0, 0, 0, 0, 0],
-                             [0, 0, 0, 0, 2, 0, 4, -4, 4, 0, 2, 0, 0, 0, 0],
-                             [0, 0, 0, 0, 0, 2, 4, 4, -4, 0, 0, 2, 0, 0, 0],
-                             [0, 0, 0, 2, 0, 0, 2, 0, 0, -4, 4, 4, 2, 0, 0],
-                             [0, 0, 0, 0, 2, 0, 0, 2, 0, 4, -4, 4, 0, 2, 0],
-                             [0, 0, 0, 0, 0, 2, 0, 0, 2, 4, 4, -4, 0, 0, 2],
-                             [2, 0, 0, 2, 0, 0, 0, 0, 0, 2, 0, 0, -4, 4, 4],
-                             [0, 2, 0, 0, 2, 0, 0, 0, 0, 0, 2, 0, 4, -4, 4],
-                             [0, 0, 2, 0, 0, 2, 0, 0, 0, 0, 0, 2, 4, 4, -4]]))
-        reference_solution = np.zeros(15)
-        np.put(reference_solution, [1, 3, 8, 10, 14], 1)
-        report, expected_cost = solve_workload(p, reference_solution,
-                                               noise_precision=5,
-                                               noise_amplitude=1,
-                                               on_tau=-1)
-        self.assertEqual(p.evaluate_cost(report.best_state), expected_cost)
-
-    def test_solve_mis(self):
-        mis = MISProblem(
-            num_vertices=15,
-            connection_prob=0.9,
-            seed=0
-        )
-        problem = mis.get_as_qubo(1, 8)
-        reference_solution = mis.find_maximum_independent_set()
-        report, expected_cost = solve_workload(problem, reference_solution,
-                                               noise_precision=5,
-                                               noise_amplitude=1,
-                                               on_tau=-1)
-        self.assertEqual(problem.evaluate_cost(report.best_state),
-                         expected_cost)
->>>>>>> 7d40202e
-
-
-if __name__ == "__main__":
-    unittest.main()
+# Copyright (C) 2022 Intel Corporation
+# SPDX-License-Identifier: BSD-3-Clause
+# See: https://spdx.org/licenses/
+import unittest
+
+import numpy as np
+from lava.lib.optimization.problems.problems import QUBO
+from lava.lib.optimization.solvers.generic.solution_finder.process import (
+    SolutionFinder,
+)
+from lava.lib.optimization.solvers.generic.solution_reader.process import (
+    SolutionReader,
+)
+from lava.lib.optimization.solvers.generic.monitoring_processes \
+    .solution_readout.process import SolutionReadout
+from lava.lib.optimization.solvers.generic.read_gate.process import ReadGate
+from lava.lib.optimization.solvers.generic.solver import (
+    OptimizationSolver, SolverConfig
+)
+from lava.lib.optimization.utils.generators.mis import MISProblem
+
+
+class TestOptimizationSolver(unittest.TestCase):
+    def setUp(self) -> None:
+        q = np.array(
+            [[-5, 2, 4, 0], [2, -3, 1, 0], [4, 1, -8, 5], [0, 0, 5, -6]]
+        )
+        self.problem = QUBO(q)
+        self.solution = np.asarray([1, 0, 0, 1]).astype(int)
+        self.solver = OptimizationSolver(problem=self.problem)
+        self.solution_cost = self.solution @ q @ self.solution
+
+    def test_create_obj(self):
+        self.assertIsInstance(self.solver, OptimizationSolver)
+
+    def test_solution_has_expected_shape(self):
+        print("test_solution_has_expected_shape")
+        report = self.solver.solve(config=SolverConfig(timeout=3000))
+        self.assertEqual(report.best_state.shape, self.solution.shape)
+
+    def test_solve_method_nebm(self):
+        np.random.seed(2)
+        config = SolverConfig(
+            timeout=200,
+            target_cost=-11,
+            backend="CPU",
+            hyperparameters={"neuron_model": "nebm"},
+        )
+        report = self.solver.solve(config=config)
+        print(report)
+        self.assertTrue((report.best_state == self.solution).all())
+        self.assertEqual(report.best_cost, self.problem.evaluate_cost(
+            report.best_state))
+
+    def test_solve_method_scif(self):
+        np.random.seed(2)
+        report = self.solver.solve(
+            config=SolverConfig(
+                timeout=200,
+                target_cost=-11,
+                hyperparameters={"neuron_model": "scif", "noise_precision": 5},
+            )
+        )
+        print(report)
+        self.assertTrue((report.best_state == self.solution).all())
+        self.assertEqual(report.best_cost, self.problem.evaluate_cost(
+            report.best_state))
+
+    def test_solver_creates_optimizationsolver_process(self):
+        self.solver._create_solver_process(config=SolverConfig(backend="CPU"))
+        class_name = type(self.solver.solver_process).__name__
+        self.assertEqual(class_name, "OptimizationSolverProcess")
+
+    def test_solves_creates_subprocesses(self):
+        self.assertIsNone(self.solver.solver_process)
+        self.solver.solve(config=SolverConfig(timeout=1))
+        pm = self.solver.solver_process.model_class(self.solver.solver_process)
+        self.assertIsInstance(pm.finder_0, SolutionFinder)
+        self.assertIsInstance(pm.solution_reader, SolutionReader)
+
+    def test_subprocesses_connections(self):
+        # TODO split into a test for SolutionReader and one for SolutionFinder
+        self.assertIsNone(self.solver.solver_process)
+        self.solver.solve(config=SolverConfig(timeout=1))
+        pm = self.solver.solver_process.model_class(self.solver.solver_process)
+        solution_finder = pm.finder_0
+        solution_reader = pm.solution_reader
+        self.assertIs(
+            solution_finder.cost_out.out_connections[0].process,
+            solution_reader,
+        )
+        self.assertIs(
+            self.solver.solver_process.variable_assignment.aliased_var,
+            solution_reader.solution,
+        )
+        self.assertIs(
+            self.solver.solver_process.variable_assignment.aliased_var.process,
+            solution_reader,
+        )
+
+    def test_qubo_cost_defines_weights(self):
+        self.solver.solve(config=SolverConfig(timeout=1))
+        pm = self.solver.solver_process.model_class(self.solver.solver_process)
+        q_no_diag = np.copy(self.problem.cost.get_coefficient(2))
+        np.fill_diagonal(q_no_diag, 0)
+        wgts = pm.finder_0.proc_params.get("cost_coefficients")[2].init
+        condition = (wgts == q_no_diag).all()
+        self.assertTrue(condition)
+
+    def test_cost_tracking(self):
+        print("test_cost_tracking")
+        config = SolverConfig(
+            timeout=50,
+            target_cost=-20,
+            backend="CPU",
+            probe_cost=True
+        )
+        report = self.solver.solve(config=config)
+        self.assertIsInstance(report.cost_timeseries, np.ndarray)
+        self.assertEqual(report.cost_timeseries[0][report.best_timestep],
+                         report.best_cost)
+
+
+def solve_workload(problem, reference_solution, noise_precision=5,
+                   noise_amplitude=1, on_tau=-3):
+    expected_cost = problem.evaluate_cost(reference_solution)
+    np.random.seed(2)
+    solver = OptimizationSolver(problem)
+    report = solver.solve(config=SolverConfig(
+        timeout=20000,
+        target_cost=expected_cost,
+        hyperparameters={
+            'neuron_model': 'nebm',
+            'temperature': 1
+        }
+    ))
+    return report, expected_cost
+
+
+class TestWorkloads(unittest.TestCase):
+    def test_solve_polynomial_minimization(self):
+        """Polynomial minimization with y=-5x_1 -3x_2 -8x_3 -6x_4 +
+        4x_1x_2+8x_1x_3+2x_2x_3+10x_3x_4
+        """
+        problem = QUBO(q=np.array([[-5, 2, 4, 0],
+                                   [2, -3, 1, 0],
+                                   [4, 1, -8, 5],
+                                   [0, 0, 5, -6]]))
+        reference_solution = np.asarray([1, 0, 0, 1]).astype(int)
+        report, expected_cost = solve_workload(problem, reference_solution,
+                                               noise_precision=5)
+        self.assertEqual(problem.evaluate_cost(report.best_state),
+                         expected_cost)
+        self.assertTrue((report.best_state == reference_solution).all())
+
+    def test_solve_set_packing(self):
+        problem = QUBO(q=-np.array([[1, -3, -3, -3],
+                                    [-3, 1, 0, 0],
+                                    [-3, 0, 1, -3],
+                                    [-3, 0, -3, 1]]))
+
+        reference_solution = np.zeros(4)
+        np.put(reference_solution, [1, 2], 1)
+        report, expected_cost = solve_workload(problem, reference_solution,
+                                               noise_precision=5)
+        self.assertEqual(problem.evaluate_cost(report.best_state),
+                         expected_cost)
+
+    def test_solve_max_cut_problem(self):
+        """Max-Cut Problem"""
+        problem = QUBO(q=-np.array([[2, -1, -1, 0, 0],
+                                    [-1, 2, 0, -1, 0],
+                                    [-1, 0, 3, -1, -1],
+                                    [0, -1, -1, 3, -1],
+                                    [0, 0, -1, -1, 2]]))
+        reference_solution = np.zeros(5)
+        np.put(reference_solution, [1, 2], 1)
+        report, expected_cost = solve_workload(problem, reference_solution,
+                                               noise_precision=5)
+        self.assertEqual(problem.evaluate_cost(report.best_state),
+                         expected_cost)
+
+    def test_solve_set_partitioning(self):
+        problem = QUBO(q=np.array([[-17, 10, 10, 10, 0, 20],
+                                   [10, -18, 10, 10, 10, 20],
+                                   [10, 10, -29, 10, 20, 20],
+                                   [10, 10, 10, -19, 10, 10],
+                                   [0, 10, 20, 10, -17, 10],
+                                   [20, 20, 20, 10, 10, -28]]))
+        reference_solution = np.zeros(6)
+        np.put(reference_solution, [0, 4], 1)
+        report, expected_cost = solve_workload(problem, reference_solution,
+                                               noise_precision=6,
+                                               noise_amplitude=1)
+        self.assertEqual(problem.evaluate_cost(report.best_state),
+                         expected_cost)
+
+    def test_solve_map_coloring(self):
+        p = QUBO(q=np.array([[-4, 4, 4, 2, 0, 0, 0, 0, 0, 0, 0, 0, 2, 0, 0],
+                             [4, -4, 4, 0, 2, 0, 0, 0, 0, 0, 0, 0, 0, 2, 0],
+                             [4, 4, -4, 0, 0, 2, 0, 0, 0, 0, 0, 0, 0, 0, 2],
+                             [2, 0, 0, -4, 4, 4, 2, 0, 0, 2, 0, 0, 2, 0, 0],
+                             [0, 2, 0, 4, -4, 4, 0, 2, 0, 0, 2, 0, 0, 2, 0],
+                             [0, 0, 2, 4, 4, -4, 0, 0, 2, 0, 0, 2, 0, 0, 2],
+                             [0, 0, 0, 2, 0, 0, -4, 4, 4, 2, 0, 0, 0, 0, 0],
+                             [0, 0, 0, 0, 2, 0, 4, -4, 4, 0, 2, 0, 0, 0, 0],
+                             [0, 0, 0, 0, 0, 2, 4, 4, -4, 0, 0, 2, 0, 0, 0],
+                             [0, 0, 0, 2, 0, 0, 2, 0, 0, -4, 4, 4, 2, 0, 0],
+                             [0, 0, 0, 0, 2, 0, 0, 2, 0, 4, -4, 4, 0, 2, 0],
+                             [0, 0, 0, 0, 0, 2, 0, 0, 2, 4, 4, -4, 0, 0, 2],
+                             [2, 0, 0, 2, 0, 0, 0, 0, 0, 2, 0, 0, -4, 4, 4],
+                             [0, 2, 0, 0, 2, 0, 0, 0, 0, 0, 2, 0, 4, -4, 4],
+                             [0, 0, 2, 0, 0, 2, 0, 0, 0, 0, 0, 2, 4, 4, -4]]))
+        reference_solution = np.zeros(15)
+        np.put(reference_solution, [1, 3, 8, 10, 14], 1)
+        report, expected_cost = solve_workload(p, reference_solution,
+                                               noise_precision=5,
+                                               noise_amplitude=1,
+                                               on_tau=-1)
+        self.assertEqual(p.evaluate_cost(report.best_state), expected_cost)
+
+    def test_solve_mis(self):
+        mis = MISProblem(
+            num_vertices=15,
+            connection_prob=0.9,
+            seed=0
+        )
+        problem = mis.get_as_qubo(1, 8)
+        reference_solution = mis.find_maximum_independent_set()
+        report, expected_cost = solve_workload(problem, reference_solution,
+                                               noise_precision=5,
+                                               noise_amplitude=1,
+                                               on_tau=-1)
+        self.assertEqual(problem.evaluate_cost(report.best_state),
+                         expected_cost)
+
+
+if __name__ == "__main__":
+    unittest.main()